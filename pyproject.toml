--- conflicted
+++ resolved
@@ -36,11 +36,8 @@
 seaborn = "^0.12.2"
 pykrige = "^1.7.0"
 rtree = "^1.0.1"
-<<<<<<< HEAD
 typer = {extras = ["all"], version = "^0.9.0"}
-=======
 imbalanced-learn = "^0.11.0"
->>>>>>> 7e9da81e
 
 [tool.poetry.dev-dependencies]
 jupyterlab = "^3.4.5"
