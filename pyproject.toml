[tool.poetry]
name = "eis_toolkit"
version = "0.1.0"
description = "EIS Toolkit is a comprehensive collection of tools suitable for mineral prospectivity mapping. This toolkit has been developed as part of the Exploration Information System project which has been funded by European Union."
authors = ["pavetsu14 <pauliina@gispo.fi>"]
maintainers = ["Gispo Ltd. <info@gispo.fi>"]
license = "EUPL-1.2"
readme = "README.md"
homepage = "https://eis-he.eu"
repository = "https://github.com/GispoCoding/eis_toolkit"
documentation = ""
keywords = [
    "Exploration",
    "Mineral prospectivity",
    "Horizon Europe",
    "Geology",
    "Packages"
]

[tool.poetry.dependencies]
python = ">=3.8,<3.11"
gdal = "3.4.3"
rasterio = "^1.3.0"
pandas = "^1.4.3"
geopandas = "^0.11.1"
scikit-learn = "^1.1.2"
matplotlib = "^3.5.3"
statsmodels = "^0.13.2"
keras = "^2.9.0"
tensorflow = "^2.9.1"
mkdocs-material = "^8.4.0"
plotly = "^5.14.0"
<<<<<<< HEAD
rtree= "^1.0.1"
=======
beartype = "^0.13.1"
>>>>>>> 4455e3e8

[tool.poetry.dev-dependencies]
jupyterlab = "^3.4.5"
pytest = "^7.1.2"
invoke = "^1.7.1"
flake8 = "^5.0.4"
flake8-docstrings = "^1.6.0"
black = "^22.3.0"
mypy = "^0.942"
isort = "^5.10.1"
mkdocs= "^1.3.1"
mkdocs-material = "^8.4.0"
mkdocstrings = "^0.19.0"
mkdocstrings-python = "^0.7.1"

[build-system]
requires = ["poetry-core>=1.0.0"]
build-backend = "poetry.core.masonry.api"

[tool.poetry.urls]
issues = "https://github.com/GispoCoding/eis_toolkit/issues"

[tool.isort]
multi_line_output = 3
line_length = 120
include_trailing_comma = true

[tool.black]
line-length = 120
exclude = ['D100']<|MERGE_RESOLUTION|>--- conflicted
+++ resolved
@@ -30,11 +30,8 @@
 tensorflow = "^2.9.1"
 mkdocs-material = "^8.4.0"
 plotly = "^5.14.0"
-<<<<<<< HEAD
 rtree= "^1.0.1"
-=======
 beartype = "^0.13.1"
->>>>>>> 4455e3e8
 
 [tool.poetry.dev-dependencies]
 jupyterlab = "^3.4.5"
