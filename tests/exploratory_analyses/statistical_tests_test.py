import numpy as np
import pandas as pd
import pytest
from beartype.roar import BeartypeCallHintParamViolation

from eis_toolkit import exceptions
from eis_toolkit.exploratory_analyses.statistical_tests import (
    chi_square_test,
    correlation_matrix,
    covariance_matrix,
    normality_test,
)

data = np.array([[0, 1, 2, 1], [2, 0, 1, 2], [2, 1, 0, 2], [0, 1, 2, 1]])
<<<<<<< HEAD
non_numeric_data = np.array([[0, 1, 2, 1], ["a", "b", "c", "d"], [3, 2, 1, 0], ["c", "d", "b", "a"]])
missing_data = np.array([[0, 1, 2, 1], [2, 0, np.nan, 2], [2, 1, 0, 2], [0, 1, 2, 1]])
numeric_data = pd.DataFrame(data, columns=["a", "b", "c", "d"])
non_numeric_df = pd.DataFrame(non_numeric_data, columns=["a", "b", "c", "d"])
missing_data_df = pd.DataFrame(missing_data, columns=["a", "b", "c", "d"])
=======
missing_data = np.array([[0, 1, 2, 1, np.nan], [2, 0, 1, 2, np.nan], [2, 1, 0, 2, np.nan], [0, 1, 2, 1, np.nan]])
non_numeric_data = np.array([[0, 1, 2, 1], ["a", "b", "c", "d"], [3, 2, 1, 0], ["c", "d", "b", "a"]])
numeric_data = pd.DataFrame(data, columns=["a", "b", "c", "d"])
non_numeric_df = pd.DataFrame(non_numeric_data, columns=["a", "b", "c", "d"])
missing_values_df = pd.DataFrame(missing_data, columns=["a", "b", "c", "d", "na"])
>>>>>>> 69414ce4
categorical_data = pd.DataFrame({"e": [0, 0, 1, 1], "f": [True, False, True, True]})
target_column = "e"
np.random.seed(42)
large_data = np.random.normal(size=5001)
large_df = pd.DataFrame(large_data, columns=["a"])


def test_chi_square_test():
    """Test that returned statistics for independence are correct."""
    output_statistics = chi_square_test(data=categorical_data, target_column=target_column, columns=["f"])
    np.testing.assert_array_equal((output_statistics["f"]), (0.0, 1.0, 1))


def test_normality_test():
    """Test that returned statistics for normality are correct."""
    output_statistics = normality_test(data=numeric_data, columns=["a"])
    np.testing.assert_array_almost_equal(output_statistics["a"], (0.72863, 0.02386), decimal=5)
    output_statistics = normality_test(data=data)
    np.testing.assert_array_almost_equal(output_statistics, (0.8077, 0.00345), decimal=5)
    output_statistics = normality_test(data=np.array([0, 2, 2, 0]))
    np.testing.assert_array_almost_equal(output_statistics, (0.72863, 0.02386), decimal=5)


def test_normality_test_missing_data():
    """Test that input with missing data returns statistics correctly."""
    output_statistics = normality_test(data=missing_data)
    np.testing.assert_array_almost_equal(output_statistics, (0.8077, 0.00345), decimal=5)
    output_statistics = normality_test(data=np.array([0, 2, 2, 0, np.nan]))
    np.testing.assert_array_almost_equal(output_statistics, (0.72863, 0.02386), decimal=5)
    output_statistics = normality_test(data=missing_values_df, columns=["a", "b"])
    np.testing.assert_array_almost_equal(output_statistics["a"], (0.72863, 0.02386), decimal=5)


def test_correlation_matrix_nan():
    """Test that returned correlation matrix is correct, when NaN present in the dataframe."""
    expected_correlation_matrix = np.array(
        [
            [1.000000, -0.577350, -1.000000, 1.000000],
            [-0.577350, 1.000000, np.nan, -0.577350],
            [-1.000000, np.nan, 1.000000, -1.000000],
            [1.000000, -0.577350, -1.000000, 1.000000],
        ]
    )
    output_matrix = correlation_matrix(data=missing_data_df)
    np.testing.assert_array_almost_equal(output_matrix, expected_correlation_matrix)


def test_correlation_matrix():
    """Test that returned correlation matrix is correct."""
    expected_correlation_matrix = np.array(
        [
            [1.000000, -0.577350, -0.904534, 1.000000],
            [-0.577350, 1.000000, 0.174078, -0.577350],
            [-0.904534, 0.174078, 1.000000, -0.904534],
            [1.000000, -0.577350, -0.904534, 1.000000],
        ]
    )
    output_matrix = correlation_matrix(data=numeric_data)
    np.testing.assert_array_almost_equal(output_matrix, expected_correlation_matrix)


def test_correlation_matrix_non_numeric():
    """Test that returned correlation matrix is correct."""
    with pytest.raises(exceptions.NonNumericDataException):
        correlation_matrix(data=non_numeric_df)


def test_covariance_matrix_nan():
    """Test that returned covariance matrix is correct, when NaN present in the dataframe."""
    expected_correlation_matrix = np.array(
        [
            [1.333333, -0.333333, -1.333333, 0.666667],
            [-0.333333, 0.25, 0, -0.166667],
            [-1.333333, 0, 1.333333, -0.666667],
            [0.666667, -0.166667, -0.666667, 0.333333],
        ]
    )
    output_matrix = covariance_matrix(data=missing_data_df)
    np.testing.assert_array_almost_equal(output_matrix, expected_correlation_matrix)


def test_covariance_matrix():
    """Test that returned covariance matrix is correct."""
    expected_covariance_matrix = np.array(
        [
            [1.333333, -0.333333, -1.000000, 0.666667],
            [-0.333333, 0.250000, 0.083333, -0.166667],
            [-1.000000, 0.083333, 0.916667, -0.500000],
            [0.666667, -0.166667, -0.500000, 0.333333],
        ]
    )
    output_matrix = covariance_matrix(data=numeric_data)
    np.testing.assert_array_almost_equal(output_matrix, expected_covariance_matrix)


def test_covariance_matrix_negative_min_periods():
    """Test that negative min_periods value raises the correct exception."""
    with pytest.raises(exceptions.InvalidParameterValueException):
        covariance_matrix(data=numeric_data, min_periods=-1)


def test_empty_df():
    """Test that empty DataFrame raises the correct exception."""
    empty_df = pd.DataFrame()
    with pytest.raises(exceptions.EmptyDataException):
        normality_test(data=empty_df)


def test_max_samples():
    """Test that sample count > 5000 raises the correct exception."""
    with pytest.raises(exceptions.SampleSizeExceededException):
        normality_test(data=large_data)
        normality_test(data=large_df, columns=["a"])


def test_invalid_columns():
    """Test that invalid column name in raises the correct exception."""
    with pytest.raises(exceptions.InvalidParameterValueException):
        chi_square_test(data=categorical_data, target_column=target_column, columns=["f", "x"])
        normality_test(data=numeric_data, columns=["e", "f"])


def test_non_numeric_data():
    """Test that non-numeric data raises the correct exception."""
    with pytest.raises(exceptions.NonNumericDataException):
        normality_test(data=non_numeric_df, columns=["a"])


def test_invalid_target_column():
    """Test that invalid target column raises the correct exception."""
    with pytest.raises(exceptions.InvalidParameterValueException):
        chi_square_test(data=categorical_data, target_column="invalid_column")


def test_invalid_correlation_method():
    """Test that invalid correlation method raises the correct exception."""
    with pytest.raises(BeartypeCallHintParamViolation):
        correlation_matrix(data=numeric_data, correlation_method="invalid_method")


def test_min_periods_with_kendall():
    """Test that min_periods with correlation_method 'kendall' raises the correct exception."""
    with pytest.raises(exceptions.InvalidParameterValueException):
        correlation_matrix(data=numeric_data, correlation_method="kendall", min_periods=1)


def test_invalid_ddof():
    """Test that invalid delta degrees of freedom raises the correct exception."""
    with pytest.raises(exceptions.InvalidParameterValueException):
        covariance_matrix(data=numeric_data, delta_degrees_of_freedom=-1)<|MERGE_RESOLUTION|>--- conflicted
+++ resolved
@@ -12,19 +12,11 @@
 )
 
 data = np.array([[0, 1, 2, 1], [2, 0, 1, 2], [2, 1, 0, 2], [0, 1, 2, 1]])
-<<<<<<< HEAD
-non_numeric_data = np.array([[0, 1, 2, 1], ["a", "b", "c", "d"], [3, 2, 1, 0], ["c", "d", "b", "a"]])
-missing_data = np.array([[0, 1, 2, 1], [2, 0, np.nan, 2], [2, 1, 0, 2], [0, 1, 2, 1]])
-numeric_data = pd.DataFrame(data, columns=["a", "b", "c", "d"])
-non_numeric_df = pd.DataFrame(non_numeric_data, columns=["a", "b", "c", "d"])
-missing_data_df = pd.DataFrame(missing_data, columns=["a", "b", "c", "d"])
-=======
 missing_data = np.array([[0, 1, 2, 1, np.nan], [2, 0, 1, 2, np.nan], [2, 1, 0, 2, np.nan], [0, 1, 2, 1, np.nan]])
 non_numeric_data = np.array([[0, 1, 2, 1], ["a", "b", "c", "d"], [3, 2, 1, 0], ["c", "d", "b", "a"]])
 numeric_data = pd.DataFrame(data, columns=["a", "b", "c", "d"])
 non_numeric_df = pd.DataFrame(non_numeric_data, columns=["a", "b", "c", "d"])
 missing_values_df = pd.DataFrame(missing_data, columns=["a", "b", "c", "d", "na"])
->>>>>>> 69414ce4
 categorical_data = pd.DataFrame({"e": [0, 0, 1, 1], "f": [True, False, True, True]})
 target_column = "e"
 np.random.seed(42)
@@ -68,7 +60,7 @@
             [1.000000, -0.577350, -1.000000, 1.000000],
         ]
     )
-    output_matrix = correlation_matrix(data=missing_data_df)
+    output_matrix = correlation_matrix(data=missing_values_df)
     np.testing.assert_array_almost_equal(output_matrix, expected_correlation_matrix)
 
 
