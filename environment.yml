--- conflicted
+++ resolved
@@ -15,15 +15,11 @@
   - statsmodels >=0.13.5,<1.0.0
   - keras >=2.10.0,<3.0.0
   - tensorflow >=2.10.0,<3.0.0
-  - plotly >=5.14.0,<6.0.0
   - beartype >=0.13.1,<2.0.0
   - seaborn >=0.12.2
   - pykrige >=1.7.0
   - rtree >= 1.0.1
-<<<<<<< HEAD
   - typer >=0.9.0
-=======
   - imbalanced-learn >= 0.11.0
->>>>>>> 7e9da81e
   # Dependencies for testing
   - pytest >=7.2.1