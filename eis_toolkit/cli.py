# --- ! ---
# NOTE! Work in progress in the implementation of command-line interface
# Note also, that this CLI is primarily created for other applications to
# utilize EIS Toolkit, such as EIS QGIS Plugin
# --- ! ---

import json
import os
from enum import Enum
from pathlib import Path

import geopandas as gpd
import numpy as np
import pandas as pd
import rasterio
import typer
from beartype.typing import List, Optional, Tuple
from rasterio import warp
from typing_extensions import Annotated

app = typer.Typer()


class VariogramModel(str, Enum):
    """Variogram models for kriging interpolation."""

    linear = "linear"
    power = "power"
    gaussian = "gaussian"
    spherical = "spherical"
    exponential = "exponential"


class CoordinatesType(str, Enum):
    """Coordinates type for kriging interpolation."""

    euclidean = "euclidean"
    geographic = "geographic"


class AngleUnits(str, Enum):
    """Unit for classify aspect."""

    radians = "radians"
    degrees = "degrees"


class SlopeGradientUnit(str, Enum):
    """Slope gradient unit for first order surface derivatives."""

    degrees = "degrees"
    radians = "radians"
    rise = "rise"


class FirstOrderMethod(str, Enum):
    """Method for first order surface derivatives."""

    Horn = "Horn"
    Evans = "Evans"
    Young = "Young"
    Zevenbergen = "Zevenbergen"


class SurfaceParameter(str, Enum):
    """Parameter choice for surface derivatives."""

    G = "G"
    A = "A"
    planc = "planc"
    profc = "profc"
    profc_min = "profc_min"
    profc_max = "profc_max"
    longc = "longc"
    crosc = "crosc"
    rot = "rot"
    K = "K"
    genc = "genc"
    tangc = "tangc"


class SecondOrderMethod(str, Enum):
    """Method for second order surface derivatives."""

    Evans = "Evans"
    Young = "Young"
    Zevenbergen = "Zevenbergen"


class KrigingMethod(str, Enum):
    """Kriging methods."""

    ordinary = "ordinary"
    universal = "universal"


class MergeStrategy(str, Enum):
    """Merge strategies for rasterizing."""

    replace = "replace"
    add = "add"


class VectorDensityStatistic(str, Enum):
    """Vector density statistic."""

    density = "density"
    count = "count"


class LogarithmTransforms(str, Enum):
    """Logarithm choices for log transform."""

    ln = "ln"
    log2 = "log2"
    log10 = "log10"


class ResamplingMethods(str, Enum):
    """Resampling methods available."""

    nearest = "nearest"
    bilinear = "bilinear"
    cubic = "cubic"
    average = "average"
    gauss = "gauss"
    max = "max"
    min = "min"


class ValidationMethods(str, Enum):
    """Validation methods available."""

    split_once = "split"  # Note that split_once might be the new name
    kfold_cv = "kfold_cv"
    skfold_cv = "skfold_cv"
    loo_cv = "loo_cv"
    none = "none"


class RegressorMetrics(str, Enum):
    """Regressor metrics available."""

    mse = "mse"
    rmse = "rmse"
    mae = "mae"
    r2 = "r2"


class ClassifierMetrics(str, Enum):
    """Classifier metrics available."""

    accuracy = "accuracy"
    precision = "precision"
    recall = "recall"
    f1 = "f1"
    auc = "auc"


class LogisticRegressionPenalties(str, Enum):
    """Logistic regression penalties available."""

    l1 = "l1"
    l2 = "l2"
    elasicnet = "elasicnet"
    none = "None"


class LogisticRegressionSolvers(str, Enum):
    """Logistic regression solvers available."""

    lbfgs = "lbfgs"
    liblinear = "liblinear"
    newton_cg = "newton-cg"  # '-' converted to '_' for enum syntax
    newton_cholesky = "newton-cholesky"  # '-' converted to '_' for enum syntax
    sag = "sag"
    saga = "saga"


class GradientBoostingClassifierLosses(str, Enum):
    """Gradient boosting classifier losses available."""

    log_loss = "log_loss"
    exponential = "exponential"


class GradientBoostingRegressorLosses(str, Enum):
    """Gradient boosting regressor losses available."""

    squared_error = "squared_error"
    absolute_error = "absolute_error"
    huber = "huber"
    quantile = "quantile"


class NodataHandling(str, Enum):
    """Nodata handling choices."""

    replace = "replace"
    remove = "remove"


<<<<<<< HEAD
class FocalFilterMethod(str, Enum):
    """Focal filter methods."""

    mean = "mean"
    median = "median"


class FocalFilterShape(str, Enum):
    """Shape of the filter window."""

    square = "square"
    circle = "circle"


class MexicanHatFilterDirection(str, Enum):
    """Direction of calculating kernel values."""

    rectangular = "rectangular"
    circular = "circular"
=======
class LocalMoranWeightType(str, Enum):
    """Weight type for Local Moran's I."""

    queen = "queen"
    knn = "knn"
>>>>>>> a261d5f0


RESAMPLING_MAPPING = {
    "nearest": warp.Resampling.nearest,
    "bilinear": warp.Resampling.bilinear,
    "cubic": warp.Resampling.cubic,
    "average": warp.Resampling.average,
    "gauss": warp.Resampling.gauss,
    "max": warp.Resampling.max,
    "min": warp.Resampling.min,
}


# def file_option(help: str = None, default: Any = None, read: bool = True, write: bool = False):
#     return typer.Option(
#         default=default,
#         help=help,
#         exists=True,
#         file_okay=True,
#         dir_okay=False,
#         writable=write,
#         readable=read,
#         resolve_path=True,
#     )


# TODO: Check this and output file option
INPUT_FILE_OPTION = typer.Option(
    exists=True,
    file_okay=True,
    dir_okay=False,
    writable=False,
    readable=True,
    resolve_path=True,
)

INPUT_FILES_ARGUMENT = Annotated[
    List[Path],
    typer.Argument(
        ...,
        exists=True,
        file_okay=True,
        dir_okay=False,
        writable=False,
        readable=True,
        resolve_path=True,
        help="Paths to input files.",
    ),
]

OUTPUT_FILE_OPTION = typer.Option(
    file_okay=True,
    dir_okay=False,
    writable=True,
    readable=True,
    resolve_path=True,
)

OUTPUT_DIR_OPTION = typer.Option(
    file_okay=False,
    dir_okay=True,
    writable=True,
    readable=True,
    resolve_path=True,
)


# --- EXPLORATORY ANALYSES ---


# DBSCAN
@app.command()
def dbscan_cli(
    input_vector: Annotated[Path, INPUT_FILE_OPTION],
    output_vector: Annotated[Path, OUTPUT_FILE_OPTION],
    max_distance: float = 0.5,
    min_samples: int = 5,
):
    """Perform DBSCAN clustering on the input data."""
    from eis_toolkit.exploratory_analyses.dbscan import dbscan

    typer.echo("Progress: 10%")

    geodataframe = gpd.read_file(input_vector)
    typer.echo("Progress: 25%")

    output_geodataframe = dbscan(data=geodataframe, max_distance=max_distance, min_samples=min_samples)
    typer.echo("Progress: 75%")

    output_geodataframe.to_file(output_vector, driver="GeoJSON")
    typer.echo("Progress: 100%")

    typer.echo(f"DBSCAN completed, output vector written to {output_vector}.")


# K-MEANS CLUSTERING
@app.command()
def k_means_clustering_cli(
    input_vector: Annotated[Path, INPUT_FILE_OPTION],
    output_vector: Annotated[Path, OUTPUT_FILE_OPTION],
    number_of_clusters: Optional[int] = None,
    random_state: int = None,  # NOTE: Check typing
):
    """Perform k-means clustering on the input data."""
    from eis_toolkit.exploratory_analyses.k_means_cluster import k_means_clustering

    typer.echo("Progress: 10%")

    geodataframe = gpd.read_file(input_vector)
    typer.echo("Progress: 25%")

    output_geodataframe = k_means_clustering(
        data=geodataframe, number_of_clusters=number_of_clusters, random_state=random_state
    )
    typer.echo("Progress: 75%")

    output_geodataframe.to_file(output_vector, driver="GeoJSON")
    typer.echo("Progress: 100%")

    typer.echo(f"K-means clustering completed, output vector written to {output_vector}.")


# PARALLEL COORDINATES
@app.command()
def parallel_coordinates_cli(
    input_vector: Annotated[Path, INPUT_FILE_OPTION],
    output_file: Optional[Annotated[Path, OUTPUT_FILE_OPTION]] = None,
    color_column_name: str = typer.Option(),
    plot_title: Optional[str] = None,
    palette_name: Optional[str] = None,
    curved_lines: bool = True,
    show_plot: bool = False,
    save_dpi: Optional[int] = None,
):
    """Generate a parallel coordinates plot."""
    import matplotlib.pyplot as plt

    from eis_toolkit.exploratory_analyses.parallel_coordinates import plot_parallel_coordinates

    typer.echo("Progress: 10%")
    geodataframe = gpd.read_file(input_vector)
    dataframe = pd.DataFrame(geodataframe.drop(columns="geometry"))
    typer.echo("Progress: 25%")

    _ = plot_parallel_coordinates(
        dataframe,
        color_column_name=color_column_name,
        plot_title=plot_title,
        palette_name=palette_name,
        curved_lines=curved_lines,
    )
    typer.echo("Progress: 75%")
    if show_plot:
        plt.show()

    echo_str_end = "."
    if output_file is not None:
        dpi = "figure" if save_dpi is None else save_dpi
        plt.savefig(output_file, dpi=dpi)
        echo_str_end = f", output figure saved to {output_file}."
    typer.echo("Progress: 100%")

    typer.echo("Parallel coordinates plot completed" + echo_str_end)


# PCA FOR RASTER DATA
@app.command()
def compute_pca_raster_cli(
    input_rasters: INPUT_FILES_ARGUMENT,
    output_raster: Annotated[Path, OUTPUT_FILE_OPTION],
    number_of_components: int = typer.Option(),
    # NOTE: Omitted scaler type selection here since the parameter might be deleted from PCA func
    nodata_handling: NodataHandling = NodataHandling.remove,
    # NOTE: Omitted nodata parameter. Should use raster nodata.
):
    """Compute defined number of principal components for raster data."""
    from eis_toolkit.exploratory_analyses.pca import compute_pca
    from eis_toolkit.utilities.file_io import read_and_stack_rasters

    typer.echo("Progress: 10%")

    stacked_array, profiles = read_and_stack_rasters(input_rasters, nodata_handling="convert_to_nan")
    typer.echo("Progress: 25%")

    pca_array, variance_ratios = compute_pca(
        data=stacked_array, number_of_components=number_of_components, nodata_handling=nodata_handling
    )

    # Fill np.nan with nodata before writing data to raster
    pca_array[pca_array == np.nan] = -9999
    out_profile = profiles[0]
    out_profile["nodata"] = -9999

    # Update nr of bands
    out_profile["count"] = number_of_components

    # Create dictionary from the variance ratios array
    variances_ratios_dict = {}
    for i, variance_ratio in enumerate(variance_ratios):
        name = "PC " + str(i) + " explained variance"
        variances_ratios_dict[name] = variance_ratio
    json_str = json.dumps(variances_ratios_dict)

    with rasterio.open(output_raster, "w", **out_profile) as dst:
        dst.write(pca_array)

    typer.echo("Progress: 100%")
    typer.echo(f"Results: {json_str}")
    typer.echo(f"PCA computation (raster) completed, output raster saved to {output_raster}.")


# PCA FOR VECTOR DATA
@app.command()
def compute_pca_vector_cli(
    input_vector: Annotated[Path, INPUT_FILE_OPTION],
    output_vector: Annotated[Path, OUTPUT_FILE_OPTION],
    number_of_components: int = typer.Option(),
    columns: Annotated[List[str], typer.Option()] = None,
    # NOTE: Omitted scaler type selection here since the parameter might be deleted from PCA func
    nodata_handling: NodataHandling = NodataHandling.remove,
    nodata: float = None,
):
    """Compute defined number of principal components for vector data."""
    from eis_toolkit.exploratory_analyses.pca import compute_pca

    typer.echo("Progress: 10%")

    gdf = gpd.read_file(input_vector)
    typer.echo("Progress: 25%")

    pca_gdf, variance_ratios = compute_pca(
        data=gdf,
        number_of_components=number_of_components,
        columns=columns,
        nodata_handling=nodata_handling,
        nodata=nodata,
    )

    # Create dictionary from the variance ratios array
    variances_ratios_dict = {}
    for i, variance_ratio in enumerate(variance_ratios):
        name = "PC " + str(i) + " explained variance"
        variances_ratios_dict[name] = variance_ratio
    json_str = json.dumps(variances_ratios_dict)

    pca_gdf.to_file(output_vector)
    typer.echo("Progress: 100%")
    typer.echo(f"Results: {json_str}")
    typer.echo(f"PCA computation (vector) completed, output vector saved to {output_vector}.")


# DESCRIPTIVE STATISTICS (RASTER)
@app.command()
def descriptive_statistics_raster_cli(input_file: Annotated[Path, INPUT_FILE_OPTION]):
    """Generate descriptive statistics from raster data."""
    from eis_toolkit.exploratory_analyses.descriptive_statistics import descriptive_statistics_raster

    typer.echo("Progress: 10%")

    with rasterio.open(input_file) as raster:
        typer.echo("Progress: 25%")
        results_dict = descriptive_statistics_raster(raster)
    typer.echo("Progress: 75%")

    json_str = json.dumps(results_dict)
    typer.echo("Progress: 100%")
    typer.echo(f"Results: {json_str}")
    typer.echo("Descriptive statistics (raster) completed")


# DESCRIPTIVE STATISTICS (VECTOR)
@app.command()
def descriptive_statistics_vector_cli(input_file: Annotated[Path, INPUT_FILE_OPTION], column: str = None):
    """Generate descriptive statistics from vector or tabular data."""
    from eis_toolkit.exploratory_analyses.descriptive_statistics import descriptive_statistics_dataframe

    typer.echo("Progress: 10%")

    # TODO modify input file detection
    try:
        gdf = gpd.read_file(input_file)
        typer.echo("Progress: 25%")
        results_dict = descriptive_statistics_dataframe(gdf, column)
    except:  # noqa: E722
        try:
            df = pd.read_csv(input_file)
            typer.echo("Progress: 25%")
            results_dict = descriptive_statistics_dataframe(df, column)
        except:  # noqa: E722
            raise Exception("Could not read input file as raster or dataframe")
    typer.echo("Progress: 75%")

    json_str = json.dumps(results_dict)
    typer.echo("Progress: 100%")

    typer.echo(f"Results: {json_str}")
    typer.echo("Descriptive statistics (vector) completed")


# LOCAL MORAN'S I
@app.command()
def local_morans_i_cli(
    input_vector: Annotated[Path, INPUT_FILE_OPTION],
    output_vector: Annotated[Path, OUTPUT_FILE_OPTION],
    column: str = typer.Option(),
    weight_type: LocalMoranWeightType = LocalMoranWeightType.queen,
    k: int = 4,
    permutations: int = 999,
):
    """Execute Local Moran's I calculation for the data."""
    from eis_toolkit.exploratory_analyses.local_morans_i import local_morans_i

    typer.echo("Progress: 10%")

    gdf = gpd.read_file(input_vector)
    typer.echo("Progress: 25%")

    out_gdf = local_morans_i(gdf, column, weight_type, k, permutations)
    typer.echo("Progress: 75%")

    out_gdf.to_file(output_vector)
    typer.echo("Progress: 100%")
    typer.echo(f"Local Moran's I completed, output vector saved to {output_vector}.")


# --- RASTER PROCESSING ---


# FOCAL FILTER
@app.command()
def focal_filter_cli(
    input_raster: Annotated[Path, INPUT_FILE_OPTION],
    output_raster: Annotated[Path, OUTPUT_FILE_OPTION],
    method: FocalFilterMethod = FocalFilterMethod.mean,
    size: int = 3,
    shape: FocalFilterShape = FocalFilterShape.circle,
):
    """Apply a basic focal filter to the input raster."""
    from eis_toolkit.raster_processing.filters.focal import focal_filter

    typer.echo("Progress: 10%")

    with rasterio.open(input_raster) as raster:
        typer.echo("Progress: 25%")
        out_image, out_meta = focal_filter(raster=raster, method=method, size=size, shape=shape)
    typer.echo("Progress: 75%")

    with rasterio.open(output_raster, "w", **out_meta) as dest:
        dest.write(out_image, 1)
    typer.echo("Progress: 100%")

    typer.echo(f"Focal filter applied, output raster written to {output_raster}.")


# GAUSSIAN FILTER
@app.command()
def gaussian_filter_cli(
    input_raster: Annotated[Path, INPUT_FILE_OPTION],
    output_raster: Annotated[Path, OUTPUT_FILE_OPTION],
    sigma: float = 1.0,
    truncate: float = 4.0,
    size: int = None,
):
    """Apply a gaussian filter to the input raster."""
    from eis_toolkit.raster_processing.filters.focal import gaussian_filter

    typer.echo("Progress: 10%")

    with rasterio.open(input_raster) as raster:
        typer.echo("Progress: 25%")
        out_image, out_meta = gaussian_filter(raster=raster, sigma=sigma, truncate=truncate, size=size)
    typer.echo("Progress: 75%")

    with rasterio.open(output_raster, "w", **out_meta) as dest:
        dest.write(out_image, 1)
    typer.echo("Progress: 100%")

    typer.echo(f"Gaussial filter applied, output raster written to {output_raster}.")


# MEXICAN HAT FILTER
@app.command()
def mexican_hat_filter_cli(
    input_raster: Annotated[Path, INPUT_FILE_OPTION],
    output_raster: Annotated[Path, OUTPUT_FILE_OPTION],
    sigma: float = 1.0,
    truncate: float = 4.0,
    size: int = None,
    direction: MexicanHatFilterDirection = MexicanHatFilterDirection.circular,
):
    """Apply a mexican hat filter to the input raster."""
    from eis_toolkit.raster_processing.filters.focal import mexican_hat_filter

    typer.echo("Progress: 10%")

    with rasterio.open(input_raster) as raster:
        typer.echo("Progress: 25%")
        out_image, out_meta = mexican_hat_filter(
            raster=raster, sigma=sigma, truncate=truncate, size=size, direction=direction
        )
    typer.echo("Progress: 75%")

    with rasterio.open(output_raster, "w", **out_meta) as dest:
        dest.write(out_image, 1)
    typer.echo("Progress: 100%")

    typer.echo(f"Mexican hat filter applied, output raster written to {output_raster}.")


# LEE ADDITIVE NOISE FILTER
@app.command()
def lee_additive_noise_filter_cli(
    input_raster: Annotated[Path, INPUT_FILE_OPTION],
    output_raster: Annotated[Path, OUTPUT_FILE_OPTION],
    size: int = 3,
    add_noise_var: float = 0.25,
):
    """Apply a Lee filter considering additive noise components in the input raster."""
    from eis_toolkit.raster_processing.filters.speckle import lee_additive_noise_filter

    typer.echo("Progress: 10%")

    with rasterio.open(input_raster) as raster:
        typer.echo("Progress: 25%")
        out_image, out_meta = lee_additive_noise_filter(raster=raster, size=size, add_noise_var=add_noise_var)
    typer.echo("Progress: 75%")

    with rasterio.open(output_raster, "w", **out_meta) as dest:
        dest.write(out_image, 1)
    typer.echo("Progress: 100%")

    typer.echo(f"Additive Lee noise filter applied, output raster written to {output_raster}.")


# LEE MULTIPLICATIVE NOISE FILTER
@app.command()
def lee_multiplicative_noise_filter_cli(
    input_raster: Annotated[Path, INPUT_FILE_OPTION],
    output_raster: Annotated[Path, OUTPUT_FILE_OPTION],
    size: int = 3,
    multi_noise_mean: float = 1.0,
    n_looks: int = 1,
):
    """Apply a Lee filter considering multiplicative noise components in the input raster."""
    from eis_toolkit.raster_processing.filters.speckle import lee_multiplicative_noise_filter

    typer.echo("Progress: 10%")

    with rasterio.open(input_raster) as raster:
        typer.echo("Progress: 25%")
        out_image, out_meta = lee_multiplicative_noise_filter(
            raster=raster, size=size, mult_noise_mean=multi_noise_mean, n_looks=n_looks
        )
    typer.echo("Progress: 75%")

    with rasterio.open(output_raster, "w", **out_meta) as dest:
        dest.write(out_image, 1)
    typer.echo("Progress: 100%")

    typer.echo(f"Multiplicative Lee noise filter applied, output raster written to {output_raster}.")


# LEE ADDITIVE MULTIPLICATIVE NOISE FILTER
@app.command()
def lee_additive_multiplicative_noise_filter_cli(
    input_raster: Annotated[Path, INPUT_FILE_OPTION],
    output_raster: Annotated[Path, OUTPUT_FILE_OPTION],
    size: int = 3,
    add_noise_var: float = 0.25,
    add_noise_mean: float = 0,
    multi_noise_mean: float = 1.0,
):
    """Apply a Lee filter considering both additive and multiplicative noise components in the input raster."""
    from eis_toolkit.raster_processing.filters.speckle import lee_additive_multiplicative_noise_filter

    typer.echo("Progress: 10%")

    with rasterio.open(input_raster) as raster:
        typer.echo("Progress: 25%")
        out_image, out_meta = lee_additive_multiplicative_noise_filter(
            raster=raster,
            size=size,
            add_noise_var=add_noise_var,
            add_noise_mean=add_noise_mean,
            mult_noise_mean=multi_noise_mean,
        )
    typer.echo("Progress: 75%")

    with rasterio.open(output_raster, "w", **out_meta) as dest:
        dest.write(out_image, 1)
    typer.echo("Progress: 100%")

    typer.echo(f"Additive multiplicative Lee noise filter applied, output raster written to {output_raster}.")


# LEE ENHANCED FILTER
@app.command()
def lee_enhanced_filter_cli(
    input_raster: Annotated[Path, INPUT_FILE_OPTION],
    output_raster: Annotated[Path, OUTPUT_FILE_OPTION],
    size: int = 3,
    n_looks: int = 1,
    damping_factor: float = 1.0,
):
    """Apply an enhanced Lee filter to the input raster."""
    from eis_toolkit.raster_processing.filters.speckle import lee_enhanced_filter

    typer.echo("Progress: 10%")

    with rasterio.open(input_raster) as raster:
        typer.echo("Progress: 25%")
        out_image, out_meta = lee_enhanced_filter(
            raster=raster, size=size, n_looks=n_looks, damping_factor=damping_factor
        )
    typer.echo("Progress: 75%")

    with rasterio.open(output_raster, "w", **out_meta) as dest:
        dest.write(out_image, 1)
    typer.echo("Progress: 100%")

    typer.echo(f"Enhanced Lee filter applied, output raster written to {output_raster}.")


# GAMMA FILTER
@app.command()
def gamma_filter_cli(
    input_raster: Annotated[Path, INPUT_FILE_OPTION],
    output_raster: Annotated[Path, OUTPUT_FILE_OPTION],
    size: int = 3,
    n_looks: int = 1,
):
    """Apply a Gamma filter to the input raster."""
    from eis_toolkit.raster_processing.filters.speckle import gamma_filter

    typer.echo("Progress: 10%")

    with rasterio.open(input_raster) as raster:
        typer.echo("Progress: 25%")
        out_image, out_meta = gamma_filter(raster=raster, size=size, n_looks=n_looks)
    typer.echo("Progress: 75%")

    with rasterio.open(output_raster, "w", **out_meta) as dest:
        dest.write(out_image, 1)
    typer.echo("Progress: 100%")

    typer.echo(f"Gamma filter applied, output raster written to {output_raster}.")


# FROST FILTER
@app.command()
def frost_filter_cli(
    input_raster: Annotated[Path, INPUT_FILE_OPTION],
    output_raster: Annotated[Path, OUTPUT_FILE_OPTION],
    size: int = 3,
    damping_factor: float = 1.0,
):
    """Apply a Frost filter to the input raster."""
    from eis_toolkit.raster_processing.filters.speckle import frost_filter

    typer.echo("Progress: 10%")

    with rasterio.open(input_raster) as raster:
        typer.echo("Progress: 25%")
        out_image, out_meta = frost_filter(raster=raster, size=size, damping_factor=damping_factor)
    typer.echo("Progress: 75%")

    with rasterio.open(output_raster, "w", **out_meta) as dest:
        dest.write(out_image, 1)
    typer.echo("Progress: 100%")

    typer.echo(f"Frost filter applied, output raster written to {output_raster}.")


# KUAN FILTER
@app.command()
def kuan_filter_cli(
    input_raster: Annotated[Path, INPUT_FILE_OPTION],
    output_raster: Annotated[Path, OUTPUT_FILE_OPTION],
    size: int = 3,
    n_looks: int = 1,
):
    """Apply a Kuan filter to the input raster."""
    from eis_toolkit.raster_processing.filters.speckle import kuan_filter

    typer.echo("Progress: 10%")

    with rasterio.open(input_raster) as raster:
        typer.echo("progress: 25%")
        out_image, out_meta = kuan_filter(raster=raster, size=size, n_looks=n_looks)
    typer.echo("Progress: 75%")

    with rasterio.open(output_raster, "w", **out_meta) as dest:
        dest.write(out_image, 1)
    typer.echo("Progress: 100%")

    typer.echo(f"Kuan filter applied, output raster written to {output_raster}.")


# CHECK RASTER GRIDS
@app.command()
def check_raster_grids_cli(input_rasters: INPUT_FILES_ARGUMENT, same_extent: bool = False):
    """Check all input rasters for matching gridding and optionally matching bounds."""
    from eis_toolkit.utilities.checks.raster import check_raster_grids

    typer.echo("Progress: 10%")

    raster_profiles = []
    for input_raster in input_rasters:
        with rasterio.open(input_raster) as raster:
            raster_profiles.append(raster.profile)
    typer.echo("Progress: 50%")

    result = check_raster_grids(raster_profiles=raster_profiles, same_extent=same_extent)
    results_dict = {"result": result}
    typer.echo("Progress: 75%")

    json_str = json.dumps(results_dict)
    typer.echo("Progress: 100%")

    typer.echo(f"Results: {json_str}")
    typer.echo("Checking raster grids completed.")


# CLIP RASTER
@app.command()
def clip_raster_cli(
    input_raster: Annotated[Path, INPUT_FILE_OPTION],
    geometries: Annotated[Path, INPUT_FILE_OPTION],
    output_raster: Annotated[Path, OUTPUT_FILE_OPTION],
):
    """Clip the input raster with geometries in a geodataframe."""
    from eis_toolkit.raster_processing.clipping import clip_raster

    typer.echo("Progress: 10%")

    geodataframe = gpd.read_file(geometries)

    with rasterio.open(input_raster) as raster:
        typer.echo("Progress: 25%")
        out_image, out_meta = clip_raster(
            raster=raster,
            geodataframe=geodataframe,
        )
    typer.echo("Progress: 75%")

    with rasterio.open(output_raster, "w", **out_meta) as dest:
        dest.write(out_image)
    typer.echo("Progress: 100%")

    typer.echo(f"Clipping completed, output raster written to {output_raster}.")


# CREATE CONSTANT RASTER
@app.command()
def create_constant_raster_cli(
    output_raster: Annotated[Path, OUTPUT_FILE_OPTION],
    constant_value: float = typer.Option(),
    template_raster: Annotated[Path, INPUT_FILE_OPTION] = None,
    coord_west: float = None,
    coord_north: float = None,
    coord_east: float = None,
    coord_south: float = None,
    target_epsg: int = None,
    target_pixel_size: int = None,
    raster_width: int = None,
    raster_height: int = None,
    nodata_value: float = None,
):
    """
    Create a constant raster with the given value.

    There are 3 methods for raster creation:
    - Set extent and coordinate system based on a template raster.
    - Set extent from origin, based on the western and northern coordinates and the pixel size.
    - Set extent from bounds, based on western, northern, eastern and southern points.
    """
    from eis_toolkit.raster_processing.create_constant_raster import create_constant_raster

    typer.echo("Progress: 10%")

    if template_raster is not None:
        with rasterio.open(template_raster) as raster:
            typer.echo("Progress: 25%")
            out_image, out_meta = create_constant_raster(
                constant_value,
                raster,
                coord_west,
                coord_north,
                coord_east,
                coord_south,
                target_epsg,
                target_pixel_size,
                raster_width,
                raster_height,
                nodata_value,
            )
    else:
        typer.echo("Progress: 25%")
        out_image, out_meta = create_constant_raster(
            constant_value,
            template_raster,
            coord_west,
            coord_north,
            coord_east,
            coord_south,
            target_epsg,
            target_pixel_size,
            raster_width,
            raster_height,
            nodata_value,
        )
    typer.echo("Progress: 75%")

    with rasterio.open(output_raster, "w", **out_meta) as dest:
        for band_n in range(1, out_meta["count"] + 1):
            dest.write(out_image, band_n)
    typer.echo("Progress: 100%")

    typer.echo(f"Creating constant raster completed, writing raster to {output_raster}.")


# EXTRACT VALUES FROM RASTER
@app.command()
def extract_values_from_raster_cli(
    input_raster: Annotated[Path, INPUT_FILE_OPTION],
    geometries: Annotated[Path, INPUT_FILE_OPTION],
    output_vector: Annotated[Path, OUTPUT_FILE_OPTION],
):
    """Extract raster values using point data to a DataFrame."""
    from eis_toolkit.raster_processing.extract_values_from_raster import extract_values_from_raster

    typer.echo("Progress: 10%")

    geodataframe = gpd.read_file(geometries)

    with rasterio.open(input_raster) as raster:
        typer.echo("Progress: 25%")
        df = extract_values_from_raster(raster_list=[raster], geodataframe=geodataframe)
    typer.echo("Progress: 75%")

    df.to_csv(output_vector)
    typer.echo("Progress: 100%")

    typer.echo(f"Extracting values from raster completed, writing vector to {output_vector}.")


# REPROJECT RASTER
@app.command()
def reproject_raster_cli(
    input_raster: Annotated[Path, INPUT_FILE_OPTION],
    output_raster: Annotated[Path, OUTPUT_FILE_OPTION],
    target_crs: int = typer.Option(help="crs help"),
    resampling_method: ResamplingMethods = typer.Option(default=ResamplingMethods.nearest),
):
    """Reproject the input raster to given CRS."""
    from eis_toolkit.raster_processing.reprojecting import reproject_raster

    typer.echo("Progress: 10%")

    method = RESAMPLING_MAPPING[resampling_method]
    with rasterio.open(input_raster) as raster:
        typer.echo("Progress: 25%")
        out_image, out_meta = reproject_raster(raster=raster, target_crs=target_crs, resampling_method=method)
    typer.echo("Progress: 75%")

    with rasterio.open(output_raster, "w", **out_meta) as dest:
        dest.write(out_image)
    typer.echo("Progress: 100%")

    typer.echo(f"Reprojecting completed, writing raster to {output_raster}.")


# RESAMPLE RASTER
@app.command()
def resample_raster_cli(
    input_raster: Annotated[Path, INPUT_FILE_OPTION],
    output_raster: Annotated[Path, OUTPUT_FILE_OPTION],
    resolution: float = typer.Option(),
    resampling_method: ResamplingMethods = typer.Option(default=ResamplingMethods.bilinear),
):
    """Resamples raster according to given resolution."""
    from eis_toolkit.raster_processing.resampling import resample

    typer.echo("Progress: 10%")

    method = RESAMPLING_MAPPING[resampling_method]
    with rasterio.open(input_raster) as raster:
        typer.echo("Progress: 25%")
        out_image, out_meta = resample(raster=raster, resolution=resolution, resampling_method=method)
    typer.echo("Progress: 75%")

    with rasterio.open(output_raster, "w", **out_meta) as dst:
        dst.write(out_image)
    typer.echo("Progress 100%")

    typer.echo(f"Resampling completed, writing raster to {output_raster}.")


# SNAP RASTER
@app.command()
def snap_raster_cli(
    input_raster: Annotated[Path, INPUT_FILE_OPTION],
    snap_raster: Annotated[Path, INPUT_FILE_OPTION],
    output_raster: Annotated[Path, OUTPUT_FILE_OPTION],
):
    """Snaps/aligns input raster to the given snap raster."""
    from eis_toolkit.raster_processing.snapping import snap_with_raster

    typer.echo("Progress: 10%")

    with rasterio.open(input_raster) as src, rasterio.open(snap_raster) as snap_src:
        typer.echo("Progress: 25%")
        out_image, out_meta = snap_with_raster(src, snap_src)
    typer.echo("Progress: 75%")

    with rasterio.open(output_raster, "w", **out_meta) as dst:
        dst.write(out_image)
    typer.echo("Progress: 100%")

    typer.echo(f"Snapping completed, writing raster to {output_raster}.")


# UNIFY RASTERS
@app.command()
def unify_rasters_cli(
    rasters_to_unify: INPUT_FILES_ARGUMENT,
    base_raster: Annotated[Path, INPUT_FILE_OPTION],
    output_directory: Annotated[Path, OUTPUT_DIR_OPTION],
    resampling_method: ResamplingMethods = typer.Option(default=ResamplingMethods.nearest),
    same_extent: bool = False,
):
    """Unify rasters to match the base raster."""
    from eis_toolkit.raster_processing.unifying import unify_raster_grids

    typer.echo("Progress: 10%")

    with rasterio.open(base_raster) as raster:
        to_unify = [rasterio.open(rstr) for rstr in rasters_to_unify]  # Open all rasters to be unified
        typer.echo("Progress: 25%")

        unified = unify_raster_grids(
            base_raster=raster,
            rasters_to_unify=to_unify,
            resampling_method=RESAMPLING_MAPPING[resampling_method],
            same_extent=same_extent,
        )
        [rstr.close() for rstr in to_unify]  # Close all rasters
    typer.echo("Progress: 75%")

    out_rasters_dict = {}
    for i, (out_image, out_meta) in enumerate(unified[1:]):  # Skip writing base raster
        in_raster_name = os.path.splitext(os.path.split(rasters_to_unify[i - 1])[1])[0]
        output_raster_name = f"{in_raster_name}_unified"
        output_raster_path = output_directory.joinpath(output_raster_name + ".tif")
        with rasterio.open(output_raster_path, "w", **out_meta) as dst:
            dst.write(out_image)
        out_rasters_dict[output_raster_name] = str(output_raster_path)
    typer.echo("Progress: 100%")

    json_str = json.dumps(out_rasters_dict)
    typer.echo(f"Output rasters: {json_str}")
    typer.echo(f"Unifying completed, rasters saved to {output_directory}.")


# GET UNIQUE COMBINATIONS
@app.command()
def unique_combinations_cli(
    input_rasters: INPUT_FILES_ARGUMENT,
    output_raster: Annotated[Path, OUTPUT_FILE_OPTION],
):
    """Get combinations of raster values between rasters."""
    from eis_toolkit.raster_processing.unique_combinations import unique_combinations

    typer.echo("Progress: 10%")
    rasters = [rasterio.open(rstr) for rstr in input_rasters]

    typer.echo("Progress: 25%")
    out_image, out_meta = unique_combinations(rasters)
    [rstr.close() for rstr in rasters]
    typer.echo("Progress: 75%")

    with rasterio.open(output_raster, "w", **out_meta) as dst:
        dst.write(out_image, 1)

    typer.echo(f"Writing results to {output_raster}.")
    typer.echo("Getting unique combinations completed.")


# EXTRACT WINDOW
@app.command()
def extract_window_cli(
    input_raster: Annotated[Path, INPUT_FILE_OPTION],
    output_raster: Annotated[Path, OUTPUT_FILE_OPTION],
    center_coords: Tuple[float, float] = typer.Option(),
    height: int = typer.Option(),
    width: int = typer.Option(),
):
    """Extract window from raster."""
    from eis_toolkit.raster_processing.windowing import extract_window

    typer.echo("Progress: 10%")

    with rasterio.open(input_raster) as raster:
        typer.echo("Progress: 25%")
        out_image, out_meta = extract_window(raster, center_coords, height, width)
    typer.echo("Progress: 75%")

    with rasterio.open(output_raster, "w", **out_meta) as dst:
        dst.write(out_image)
    typer.echo("Progress: 100%")

    typer.echo(f"Windowing completed, writing raster to {output_raster}")


# SURFACE DERIVATIVES - CLASSIFY ASPECT
@app.command()
def classify_aspect_cli(
    input_raster: Annotated[Path, INPUT_FILE_OPTION],
    output_raster: Annotated[Path, OUTPUT_FILE_OPTION],
    unit: AngleUnits = AngleUnits.radians,
    num_classes: int = 8,
):
    """Classify an aspect raster data set."""
    from eis_toolkit.raster_processing.derivatives.classification import classify_aspect

    typer.echo("Progress: 10%")

    with rasterio.open(input_raster) as raster:
        typer.echo("Progress: 25%")
        out_image, class_mapping, out_meta = classify_aspect(raster=raster, unit=unit, num_classes=num_classes)
    typer.echo("Progress: 75%")

    with rasterio.open(output_raster, "w", **out_meta) as dst:
        dst.write(out_image, 1)
    json_str = json.dumps(class_mapping)
    typer.echo("Progress: 100%")
    typer.echo(f"Results: {json_str}")

    typer.echo(f"Classifying aspect completed, writing raster to {output_raster}")


# SURFACE DERIVATIVES
@app.command()
def surface_derivatives_cli(
    input_raster: Annotated[Path, INPUT_FILE_OPTION],
    output_raster: Annotated[Path, OUTPUT_FILE_OPTION],
    parameters: Annotated[List[SurfaceParameter], typer.Option()],
    scaling_factor: Optional[float] = 1.0,
    slope_tolerance: Optional[float] = 0.0,
    slope_gradient_unit: SlopeGradientUnit = SlopeGradientUnit.radians,
    slope_direction_unit: AngleUnits = AngleUnits.radians,
    first_order_method: FirstOrderMethod = FirstOrderMethod.Horn,
    second_order_method: SecondOrderMethod = SecondOrderMethod.Young,
):
    """Calculate the first and/or second order surface attributes."""
    from eis_toolkit.raster_processing.derivatives.parameters import first_order, second_order_basic_set

    typer.echo("Progress: 10%")

    first_order_parameters = []
    second_order_parameters = []
    for parameter in parameters:
        if parameter in ("G", "A"):
            first_order_parameters.append(parameter)
        else:
            second_order_parameters.append(parameter)

    with rasterio.open(input_raster) as raster:
        typer.echo("Progress: 25%")
        if first_order_parameters:
            first_order_results = first_order(
                raster=raster,
                parameters=first_order_parameters,
                scaling_factor=scaling_factor,
                slope_tolerance=slope_tolerance,
                slope_gradient_unit=slope_gradient_unit,
                slope_direction_unit=slope_direction_unit,
                method=first_order_method,
            )

        typer.echo("Progress: 50%")
        if second_order_parameters:
            second_order_results = second_order_basic_set(
                raster=raster,
                parameters=second_order_parameters,
                scaling_factor=scaling_factor,
                slope_tolerance=slope_tolerance,
                method=second_order_method,
            )
    typer.echo("Progres: 75%")

    if first_order_parameters:
        for parameter, (out_image, out_meta) in first_order_results.items():
            out_raster_name = str(output_raster)[:-4] + "_" + parameter + str(output_raster)[-4:]
            with rasterio.open(out_raster_name, "w", **out_meta) as dest:
                dest.write(out_image, 1)
        typer.echo("Progress: 90%")

    if second_order_parameters:
        for parameter, (out_image, out_meta) in second_order_results.items():
            out_raster_name = str(output_raster)[:-4] + "_" + parameter + str(output_raster)[-4:]
            with rasterio.open(out_raster_name, "w", **out_meta) as dest:
                dest.write(out_image, 1)
    typer.echo("Progress: 100%")

    typer.echo(f"Calculating first and/or second order surface attributes completed, writing raster to {output_raster}")


@app.command()
def reclassify_with_manual_breaks_cli(
    input_raster: Annotated[Path, INPUT_FILE_OPTION],
    output_raster: Annotated[Path, OUTPUT_FILE_OPTION],
    breaks: Annotated[List[int], typer.Option()],
    bands: Annotated[List[int], typer.Option()] = None,
):
    """Classify raster with manual breaks."""
    from eis_toolkit.raster_processing.reclassify import reclassify_with_manual_breaks

    typer.echo("Progress: 10%")

    with rasterio.open(input_raster) as raster:
        typer.echo("Progress: 25%")
        out_image, out_meta = reclassify_with_manual_breaks(raster=raster, breaks=breaks, bands=bands)
    typer.echo("Progress: 75%")

    with rasterio.open(output_raster, "w", **out_meta) as dest:
        dest.write(out_image)
    typer.echo("Progress: 100%")

    typer.echo(f"Reclassification with manual breaks completed, writing raster to {output_raster}")


@app.command()
def reclassify_with_defined_intervals_cli(
    input_raster: Annotated[Path, INPUT_FILE_OPTION],
    output_raster: Annotated[Path, OUTPUT_FILE_OPTION],
    interval_size: int = typer.Option(),
    bands: Annotated[List[int], typer.Option()] = None,
):
    """Classify raster with defined intervals."""
    from eis_toolkit.raster_processing.reclassify import reclassify_with_defined_intervals

    typer.echo("Progress: 10%")

    with rasterio.open(input_raster) as raster:
        typer.echo("Progress: 25%")
        out_image, out_meta = reclassify_with_defined_intervals(raster=raster, interval_size=interval_size, bands=bands)
    typer.echo("Progress: 75%")

    with rasterio.open(output_raster, "w", **out_meta) as dest:
        dest.write(out_image)
    typer.echo("Progress: 100%")

    typer.echo(f"Reclassification with defined intervals completed, writing raster to {output_raster}")


@app.command()
def reclassify_with_equal_intervals_cli(
    input_raster: Annotated[Path, INPUT_FILE_OPTION],
    output_raster: Annotated[Path, OUTPUT_FILE_OPTION],
    number_of_intervals: int = typer.Option(),
    bands: Annotated[List[int], typer.Option()] = None,
):
    """Classify raster with equal intervals."""
    from eis_toolkit.raster_processing.reclassify import reclassify_with_equal_intervals

    typer.echo("Progress: 10%")

    with rasterio.open(input_raster) as raster:
        typer.echo("Progress: 25%")
        out_image, out_meta = reclassify_with_equal_intervals(
            raster=raster, number_of_intervals=number_of_intervals, bands=bands
        )
    typer.echo("Progress: 75%")

    with rasterio.open(output_raster, "w", **out_meta) as dest:
        dest.write(out_image)
    typer.echo("Progress: 100%")

    typer.echo(f"Reclassification with equal intervals completed, writing raster to {output_raster}")


@app.command()
def reclassify_with_quantiles_cli(
    input_raster: Annotated[Path, INPUT_FILE_OPTION],
    output_raster: Annotated[Path, OUTPUT_FILE_OPTION],
    number_of_quantiles: int = typer.Option(),
    bands: Annotated[List[int], typer.Option()] = None,
):
    """Classify raster with quantiles."""
    from eis_toolkit.raster_processing.reclassify import reclassify_with_quantiles

    typer.echo("Progress: 10%")

    with rasterio.open(input_raster) as raster:
        typer.echo("Progress: 25%")
        out_image, out_meta = reclassify_with_quantiles(
            raster=raster, number_of_quantiles=number_of_quantiles, bands=bands
        )
    typer.echo("Progress: 75%")

    with rasterio.open(output_raster, "w", **out_meta) as dest:
        dest.write(out_image)
    typer.echo("Progress: 100%")

    typer.echo(f"Reclassification with quantiles completed, writing raster to {output_raster}")


@app.command()
def reclassify_with_natural_breaks_cli(
    input_raster: Annotated[Path, INPUT_FILE_OPTION],
    output_raster: Annotated[Path, OUTPUT_FILE_OPTION],
    number_of_classes: int = typer.Option(),
    bands: Annotated[List[int], typer.Option()] = None,
):
    """Classify raster with natural breaks (Jenks Caspall)."""
    from eis_toolkit.raster_processing.reclassify import reclassify_with_natural_breaks

    typer.echo("Progress: 10%")

    with rasterio.open(input_raster) as raster:
        typer.echo("Progress: 25%")
        out_image, out_meta = reclassify_with_natural_breaks(
            raster=raster, number_of_classes=number_of_classes, bands=bands
        )
    typer.echo("Progress: 75%")

    with rasterio.open(output_raster, "w", **out_meta) as dest:
        dest.write(out_image)
    typer.echo("Progress: 100%")

    typer.echo(f"Reclassification with natural breaks completed, writing raster to {output_raster}")


@app.command()
def reclassify_with_geometrical_intervals_cli(
    input_raster: Annotated[Path, INPUT_FILE_OPTION],
    output_raster: Annotated[Path, OUTPUT_FILE_OPTION],
    number_of_classes: int = typer.Option(),
    bands: Annotated[List[int], typer.Option()] = None,
):
    """Classify raster with geometrical intervals."""
    from eis_toolkit.raster_processing.reclassify import reclassify_with_geometrical_intervals

    typer.echo("Progress: 10%")

    with rasterio.open(input_raster) as raster:
        typer.echo("Progress: 25%")
        out_image, out_meta = reclassify_with_geometrical_intervals(
            raster=raster, number_of_classes=number_of_classes, bands=bands
        )
    typer.echo("Progress: 75%")

    with rasterio.open(output_raster, "w", **out_meta) as dest:
        dest.write(out_image)
    typer.echo("Progress: 100%")

    typer.echo(f"Reclassification with geometric intervals completed, writing raster to {output_raster}")


@app.command()
def reclassify_with_standard_deviation_cli(
    input_raster: Annotated[Path, INPUT_FILE_OPTION],
    output_raster: Annotated[Path, OUTPUT_FILE_OPTION],
    number_of_intervals: int = typer.Option(),
    bands: Annotated[List[int], typer.Option()] = None,
):
    """Classify raster with standard deviation."""
    from eis_toolkit.raster_processing.reclassify import reclassify_with_standard_deviation

    typer.echo("Progress: 10%")

    with rasterio.open(input_raster) as raster:
        typer.echo("Progress: 25%")
        out_image, out_meta = reclassify_with_standard_deviation(
            raster=raster, number_of_intervals=number_of_intervals, bands=bands
        )
    typer.echo("Progress: 75%")

    with rasterio.open(output_raster, "w", **out_meta) as dest:
        dest.write(out_image)
    typer.echo("Progress: 100%")

    typer.echo(f"Reclassification with standard deviation completed, writing raster to {output_raster}")


# --- VECTOR PROCESSING ---


# CALCULATE GEOMETRY
@app.command()
def calculate_geometry_cli(
    input_vector: Annotated[Path, INPUT_FILE_OPTION], output_vector: Annotated[Path, OUTPUT_FILE_OPTION]
):
    """Calculate the length or area of the given geometries."""
    from eis_toolkit.vector_processing.calculate_geometry import calculate_geometry

    typer.echo("Progress: 10%")

    geodataframe = gpd.read_file(input_vector)
    typer.echo("Progress: 25%")

    out_vector = calculate_geometry(geodataframe=geodataframe)
    typer.echo("Progress: 75%")

    out_vector.to_file(output_vector)
    typer.echo("Progress 100%")
    typer.echo(f"Calculate geometry completed, writing vector to {output_vector}")


# EXTRACT SHARED LINES
@app.command()
def extract_shared_lines_cli(
    input_vector: Annotated[Path, INPUT_FILE_OPTION], output_vector: Annotated[Path, OUTPUT_FILE_OPTION]
):
    """Extract shared lines/borders/edges between polygons."""
    from eis_toolkit.vector_processing.extract_shared_lines import extract_shared_lines

    typer.echo("Progress: 10%")

    polygons = gpd.read_file(input_vector)
    typer.echo("Progress: 25%")

    out_vector = extract_shared_lines(polygons=polygons)
    typer.echo("Progress: 75%")

    out_vector.to_file(output_vector)
    typer.echo("Progress: 100%")
    typer.echo(f"Extracting shared lines completed, writing vector to {out_vector}")


# IDW INTERPOLATION
@app.command()
def idw_interpolation_cli(
    input_vector: Annotated[Path, INPUT_FILE_OPTION],
    output_raster: Annotated[Path, OUTPUT_FILE_OPTION],
    target_column: str = typer.Option(),
    resolution: float = typer.Option(),
    power: float = 2.0,
    extent: Tuple[float, float, float, float] = (None, None, None, None),  # TODO Change this
):
    """Apply inverse distance weighting (IDW) interpolation to input vector file."""
    from eis_toolkit.vector_processing.idw_interpolation import idw

    typer.echo("Progress: 10%")

    if extent == (None, None, None, None):
        extent = None

    geodataframe = gpd.read_file(input_vector)
    typer.echo("Progress: 25%")

    out_image, out_meta = idw(
        geodataframe=geodataframe,
        target_column=target_column,
        resolution=(resolution, resolution),
        extent=extent,
        power=power,
    )
    typer.echo("Progress: 75%")

    out_meta.update(
        {
            "count": 1,
            "driver": "GTiff",
            "dtype": "float32",
        }
    )

    with rasterio.open(output_raster, "w", **out_meta) as dst:
        dst.write(out_image, 1)
    typer.echo("Progress: 100%")

    typer.echo(f"IDW interpolation completed, writing raster to {output_raster}.")


# KRIGING INTERPOLATION
@app.command()
def kriging_interpolation_cli(
    input_vector: Annotated[Path, INPUT_FILE_OPTION],
    output_raster: Annotated[Path, OUTPUT_FILE_OPTION],
    target_column: str = typer.Option(),
    resolution: float = typer.Option(),
    extent: Tuple[float, float, float, float] = (None, None, None, None),  # TODO Change this
    variogram_model: VariogramModel = VariogramModel.linear,
    coordinates_type: CoordinatesType = CoordinatesType.geographic,
    method: KrigingMethod = KrigingMethod.ordinary,
):
    """Apply kriging interpolation to input vector file."""
    from eis_toolkit.vector_processing.kriging_interpolation import kriging

    typer.echo("Progress: 10%")

    if extent == (None, None, None, None):
        extent = None

    geodataframe = gpd.read_file(input_vector)
    typer.echo("Progress: 25%")

    out_image, out_meta = kriging(
        data=geodataframe,
        target_column=target_column,
        resolution=(resolution, resolution),
        extent=extent,
        variogram_model=variogram_model,
        coordinates_type=coordinates_type,
        method=method,
    )
    typer.echo("Progress: 75%")

    out_meta.update(
        {
            "count": 1,
            "driver": "GTiff",
            "dtype": "float32",
        }
    )

    with rasterio.open(output_raster, "w", **out_meta) as dst:
        dst.write(out_image, 1)
    typer.echo("Progress: 100%")

    typer.echo(f"Kriging interpolation completed, writing raster to {output_raster}.")


# RASTERIZE
@app.command()
def rasterize_cli(
    input_vector: Annotated[Path, INPUT_FILE_OPTION],
    output_raster: Annotated[Path, OUTPUT_FILE_OPTION],
    resolution: float = None,
    value_column: str = None,
    default_value: float = 1.0,
    fill_value: float = 0.0,
    base_raster_profile_raster: Annotated[Path, INPUT_FILE_OPTION] = None,
    buffer_value: float = None,
    merge_strategy: MergeStrategy = MergeStrategy.replace,
):
    """
    Rasterize input vector.

    Either resolution or base-raster-profile-raster must be provided.
    """
    from eis_toolkit.vector_processing.rasterize_vector import rasterize_vector

    typer.echo("Progress: 10%")

    geodataframe = gpd.read_file(input_vector)

    if base_raster_profile_raster is not None:
        with rasterio.open(base_raster_profile_raster) as raster:
            base_raster_profile = raster.profile
    else:
        base_raster_profile = base_raster_profile_raster
    typer.echo("Progress: 25%")

    out_image, out_meta = rasterize_vector(
        geodataframe,
        resolution,
        value_column,
        default_value,
        fill_value,
        base_raster_profile,
        buffer_value,
        merge_strategy,
    )
    typer.echo("Progress: 75%")

    out_meta.update(
        {
            "count": 1,
            "dtype": base_raster_profile["dtype"] if base_raster_profile_raster else "float32",  # TODO change this
        }
    )

    with rasterio.open(output_raster, "w", **out_meta) as dst:
        for band_n in range(1, out_meta["count"]):
            dst.write(out_image, band_n)
    typer.echo("Progress: 100%")

    typer.echo(f"Rasterizing completed, writing raster to {output_raster}.")


# REPROJECT VECTOR
@app.command()
def reproject_vector_cli(
    input_vector: Annotated[Path, INPUT_FILE_OPTION],
    output_vector: Annotated[Path, OUTPUT_FILE_OPTION],
    target_crs: int = typer.Option(help="crs help"),
):
    """Reproject the input vector to given CRS."""
    from eis_toolkit.vector_processing.reproject_vector import reproject_vector

    typer.echo("Progress: 10%")

    geodataframe = gpd.read_file(input_vector)
    typer.echo("Progress: 25%")

    reprojected_geodataframe = reproject_vector(geodataframe=geodataframe, target_crs=target_crs)
    typer.echo("Progress: 75%")

    reprojected_geodataframe.to_file(output_vector, driver="GeoJSON")
    typer.echo("Progress: 100%")

    typer.echo(f"Reprojecting completed, writing vector to {output_vector}.")


# VECTOR DENSITY
@app.command()
def vector_density_cli(
    input_vector: Annotated[Path, INPUT_FILE_OPTION],
    output_raster: Annotated[Path, OUTPUT_FILE_OPTION],
    resolution: float = None,
    base_raster_profile_raster: Annotated[Path, INPUT_FILE_OPTION] = None,
    buffer_value: float = None,
    statistic: VectorDensityStatistic = VectorDensityStatistic.density,
):
    """
    Compute density of geometries within raster.

    Either resolution or base_raster_profile_raster must be provided.
    """
    from eis_toolkit.vector_processing.vector_density import vector_density

    typer.echo("Progress: 10%")

    geodataframe = gpd.read_file(input_vector)

    if base_raster_profile_raster is not None:
        with rasterio.open(base_raster_profile_raster) as raster:
            base_raster_profile = raster.profile
    else:
        base_raster_profile = base_raster_profile_raster
    typer.echo("Progress: 25%")

    out_image, out_meta = vector_density(
        geodataframe=geodataframe,
        resolution=resolution,
        base_raster_profile=base_raster_profile,
        buffer_value=buffer_value,
        statistic=statistic,
    )
    typer.echo("Progress: 75%")

    out_meta.update(
        {
            "count": 1,
            "dtype": base_raster_profile["dtype"] if base_raster_profile_raster else "float32",  # TODO change this
        }
    )

    with rasterio.open(output_raster, "w", **out_meta) as dst:
        for band_n in range(1, out_meta["count"]):
            dst.write(out_image, band_n)
    typer.echo("Progress: 100%")

    typer.echo(f"Vector density computation completed, writing raster to {output_raster}.")


# DISTANCE COMPUTATION
@app.command()
def distance_computation_cli(
    input_raster: Annotated[Path, INPUT_FILE_OPTION],
    geometries: Annotated[Path, INPUT_FILE_OPTION],
    output_raster: Annotated[Path, OUTPUT_FILE_OPTION],
):
    """Calculate distance from raster cell to nearest geometry."""
    from eis_toolkit.vector_processing.distance_computation import distance_computation

    typer.echo("Progress: 10%")

    with rasterio.open(input_raster) as raster:
        profile = raster.profile

    geodataframe = gpd.read_file(geometries)
    typer.echo("Progress: 25%")

    out_image = distance_computation(profile, geodataframe)
    typer.echo("Progress: 75%")

    with rasterio.open(output_raster, "w", **profile) as dst:
        dst.write(out_image, profile["count"])
    typer.echo("Progress: 100%")

    typer.echo(f"Distance computation completed, writing raster to {output_raster}.")


# CBA
# TODO


# --- PREDICTION ---


# LOGISTIC REGRESSION
@app.command()
def logistic_regression_train_cli(
    input_rasters: INPUT_FILES_ARGUMENT,
    target_labels: Annotated[Path, INPUT_FILE_OPTION],
    output_file: Annotated[Path, OUTPUT_FILE_OPTION],
    validation_method: ValidationMethods = typer.Option(default=ValidationMethods.split_once),
    validation_metric: ClassifierMetrics = typer.Option(default=ClassifierMetrics.accuracy),
    split_size: float = 0.2,
    cv_folds: int = 5,
    penalty: LogisticRegressionPenalties = typer.Option(default=LogisticRegressionPenalties.l2),
    max_iter: int = 100,
    solver: LogisticRegressionSolvers = typer.Option(default=LogisticRegressionSolvers.lbfgs),
    verbose: int = 0,
    random_state: Optional[int] = None,
):
    """Train and optionally validate a Logistic Regression classifier model using Sklearn."""
    from eis_toolkit.prediction.logistic_regression import logistic_regression_train
    from eis_toolkit.prediction.machine_learning_general import prepare_data_for_ml, save_model

    X, y, _, _ = prepare_data_for_ml(input_rasters, target_labels)

    typer.echo("Progress: 30%")

    # Train (and score) the model
    model, metrics_dict = logistic_regression_train(
        X=X,
        y=y,
        validation_method=validation_method,
        metrics=[validation_metric],
        split_size=split_size,
        cv_folds=cv_folds,
        penalty=penalty,
        max_iter=max_iter,
        solver=solver,
        verbose=verbose,
        random_state=random_state,
    )

    typer.echo("Progress: 80%")

    save_model(model, output_file)  # NOTE: Check if .joblib needs to be added to save path

    typer.echo("Progress: 90%")

    json_str = json.dumps(metrics_dict)
    typer.echo("Progress: 100%")
    typer.echo(f"Results: {json_str}")

    typer.echo("Logistic regression training completed")


# RANDOM FOREST CLASSIFIER
@app.command()
def random_forest_classifier_train_cli(
    input_rasters: INPUT_FILES_ARGUMENT,
    target_labels: Annotated[Path, INPUT_FILE_OPTION],
    output_file: Annotated[Path, OUTPUT_FILE_OPTION],
    validation_method: ValidationMethods = typer.Option(default=ValidationMethods.split_once),
    validation_metric: ClassifierMetrics = typer.Option(default=ClassifierMetrics.accuracy),
    split_size: float = 0.2,
    cv_folds: int = 5,
    n_estimators: int = 100,
    max_depth: Optional[int] = None,
    verbose: int = 0,
    random_state: Optional[int] = None,
):
    """Train and optionally validate a Random Forest classifier model using Sklearn."""
    from eis_toolkit.prediction.machine_learning_general import prepare_data_for_ml, save_model
    from eis_toolkit.prediction.random_forests import random_forest_classifier_train

    X, y, _, _ = prepare_data_for_ml(input_rasters, target_labels)

    typer.echo("Progress: 30%")

    # Train (and score) the model
    model, metrics_dict = random_forest_classifier_train(
        X=X,
        y=y,
        validation_method=validation_method,
        metrics=[validation_metric],
        split_size=split_size,
        cv_folds=cv_folds,
        n_estimators=n_estimators,
        max_depth=max_depth,
        verbose=verbose,
        random_state=random_state,
    )

    typer.echo("Progress: 80%")

    save_model(model, output_file)  # NOTE: Check if .joblib needs to be added to save path

    typer.echo("Progress: 90%")

    json_str = json.dumps(metrics_dict)
    typer.echo("Progress: 100%")
    typer.echo(f"Results: {json_str}")

    typer.echo("Random forest classifier training completed")


# RANDOM FOREST REGRESSOR
@app.command()
def random_forest_regressor_train_cli(
    input_rasters: INPUT_FILES_ARGUMENT,
    target_labels: Annotated[Path, INPUT_FILE_OPTION],
    output_file: Annotated[Path, OUTPUT_FILE_OPTION],
    validation_method: ValidationMethods = typer.Option(default=ValidationMethods.split_once),
    validation_metric: RegressorMetrics = typer.Option(default=RegressorMetrics.mse),
    split_size: float = 0.2,
    cv_folds: int = 5,
    n_estimators: int = 100,
    max_depth: Optional[int] = None,
    verbose: int = 0,
    random_state: Optional[int] = None,
):
    """Train and optionally validate a Random Forest regressor model using Sklearn."""
    from eis_toolkit.prediction.machine_learning_general import prepare_data_for_ml, save_model
    from eis_toolkit.prediction.random_forests import random_forest_regressor_train

    X, y, _, _ = prepare_data_for_ml(input_rasters, target_labels)

    typer.echo("Progress: 30%")

    # Train (and score) the model
    model, metrics_dict = random_forest_regressor_train(
        X=X,
        y=y,
        validation_method=validation_method,
        metrics=[validation_metric],
        split_size=split_size,
        cv_folds=cv_folds,
        n_estimators=n_estimators,
        max_depth=max_depth,
        verbose=verbose,
        random_state=random_state,
    )

    typer.echo("Progress: 80%")

    save_model(model, output_file)  # NOTE: Check if .joblib needs to be added to save path

    typer.echo("Progress: 90%")

    json_str = json.dumps(metrics_dict)
    typer.echo("Progress: 100%")
    typer.echo(f"Results: {json_str}")

    typer.echo("Random forest regressor training completed")


# GRADIENT BOOSTING CLASSIFIER
@app.command()
def gradient_boosting_classifier_train_cli(
    input_rasters: INPUT_FILES_ARGUMENT,
    target_labels: Annotated[Path, INPUT_FILE_OPTION],
    output_file: Annotated[Path, OUTPUT_FILE_OPTION],
    validation_method: ValidationMethods = typer.Option(default=ValidationMethods.split_once),
    validation_metric: ClassifierMetrics = typer.Option(default=ClassifierMetrics.accuracy),
    split_size: float = 0.2,
    cv_folds: int = 5,
    loss: GradientBoostingClassifierLosses = typer.Option(default=GradientBoostingClassifierLosses.log_loss),
    learning_rate: float = 0.1,
    n_estimators: int = 100,
    max_depth: Optional[int] = 3,
    subsample: float = 1.0,
    verbose: int = 0,
    random_state: Optional[int] = None,
):
    """Train and optionally validate a Gradient boosting classifier model using Sklearn."""
    from eis_toolkit.prediction.gradient_boosting import gradient_boosting_classifier_train
    from eis_toolkit.prediction.machine_learning_general import prepare_data_for_ml, save_model

    X, y, _, _ = prepare_data_for_ml(input_rasters, target_labels)

    typer.echo("Progress: 30%")

    # Train (and score) the model
    model, metrics_dict = gradient_boosting_classifier_train(
        X=X,
        y=y,
        validation_method=validation_method,
        metrics=[validation_metric],
        split_size=split_size,
        cv_folds=cv_folds,
        loss=loss,
        learning_rate=learning_rate,
        n_estimators=n_estimators,
        max_depth=max_depth,
        subsample=subsample,
        verbose=verbose,
        random_state=random_state,
    )

    typer.echo("Progress: 80%")

    save_model(model, output_file)  # NOTE: Check if .joblib needs to be added to save path

    typer.echo("Progress: 90%")

    json_str = json.dumps(metrics_dict)
    typer.echo("Progress: 100%")
    typer.echo(f"Results: {json_str}")

    typer.echo("Gradient boosting classifier training completed")


# GRADIENT BOOSTING REGRESSOR
@app.command()
def gradient_boosting_regressor_train_cli(
    input_rasters: INPUT_FILES_ARGUMENT,
    target_labels: Annotated[Path, INPUT_FILE_OPTION],
    output_file: Annotated[Path, OUTPUT_FILE_OPTION],
    validation_method: ValidationMethods = typer.Option(default=ValidationMethods.split_once),
    validation_metric: RegressorMetrics = typer.Option(default=RegressorMetrics.mse),
    split_size: float = 0.2,
    cv_folds: int = 5,
    loss: GradientBoostingRegressorLosses = typer.Option(default=GradientBoostingRegressorLosses.squared_error),
    learning_rate: float = 0.1,
    n_estimators: int = 100,
    max_depth: Optional[int] = 3,
    subsample: float = 1.0,
    verbose: int = 0,
    random_state: Optional[int] = None,
):
    """Train and optionally validate a Gradient boosting regressor model using Sklearn."""
    from eis_toolkit.prediction.gradient_boosting import gradient_boosting_regressor_train
    from eis_toolkit.prediction.machine_learning_general import prepare_data_for_ml, save_model

    X, y, _, _ = prepare_data_for_ml(input_rasters, target_labels)

    typer.echo("Progress: 30%")

    # Train (and score) the model
    model, metrics_dict = gradient_boosting_regressor_train(
        X=X,
        y=y,
        validation_method=validation_method,
        metrics=[validation_metric],
        split_size=split_size,
        cv_folds=cv_folds,
        loss=loss,
        learning_rate=learning_rate,
        n_estimators=n_estimators,
        max_depth=max_depth,
        subsample=subsample,
        verbose=verbose,
        random_state=random_state,
    )

    typer.echo("Progress: 80%")

    save_model(model, output_file)  # NOTE: Check if .joblib needs to be added to save path

    typer.echo("Progress: 90%")

    json_str = json.dumps(metrics_dict)
    typer.echo("Progress: 100%")
    typer.echo(f"Results: {json_str}")

    typer.echo("Gradient boosting regressor training completed")


# EVALUATE ML MODEL
@app.command()
def evaluate_trained_model_cli(
    input_rasters: INPUT_FILES_ARGUMENT,
    target_labels: Annotated[Path, INPUT_FILE_OPTION],
    model_file: Annotated[Path, INPUT_FILE_OPTION],
    output_raster: Annotated[Path, OUTPUT_FILE_OPTION],
    validation_metric: str = typer.Option(),
):
    """Train and optionally validate a Gradient boosting regressor model using Sklearn."""
    from eis_toolkit.prediction.machine_learning_general import (
        evaluate_model,
        load_model,
        prepare_data_for_ml,
        reshape_predictions,
    )

    X, y, reference_profile, nodata_mask = prepare_data_for_ml(input_rasters, target_labels)

    typer.echo("Progress: 30%")

    model = load_model(model_file)
    predictions, metrics_dict = evaluate_model(X, y, model, [validation_metric])
    predictions_reshaped = reshape_predictions(
        predictions, reference_profile["height"], reference_profile["width"], nodata_mask
    )

    typer.echo("Progress: 80%")

    json_str = json.dumps(metrics_dict)

    out_profile = reference_profile.copy()
    out_profile.update({"count": 1, "dtype": predictions_reshaped.dtype})

    with rasterio.open(output_raster, "w", **out_profile) as dst:
        dst.write(predictions_reshaped, 1)

    typer.echo("Progress: 100%")
    typer.echo(f"Results: {json_str}")

    typer.echo("Evaluating trained model completed")


# PREDICT WITH TRAINED ML MODEL
@app.command()
def predict_with_trained_model_cli(
    input_rasters: INPUT_FILES_ARGUMENT,
    model_file: Annotated[Path, INPUT_FILE_OPTION],
    output_raster: Annotated[Path, OUTPUT_FILE_OPTION],
):
    """Train and optionally validate a Gradient boosting regressor model using Sklearn."""
    from eis_toolkit.prediction.machine_learning_general import (
        load_model,
        predict,
        prepare_data_for_ml,
        reshape_predictions,
    )

    X, _, reference_profile, nodata_mask = prepare_data_for_ml(input_rasters)

    typer.echo("Progress: 30%")

    model = load_model(model_file)
    predictions = predict(X, model)
    predictions_reshaped = reshape_predictions(
        predictions, reference_profile["height"], reference_profile["width"], nodata_mask
    )

    typer.echo("Progress: 80%")

    out_profile = reference_profile.copy()
    out_profile.update({"count": 1, "dtype": predictions_reshaped.dtype})

    with rasterio.open(output_raster, "w", **out_profile) as dst:
        dst.write(predictions_reshaped, 1)

    typer.echo("Progress: 100%")
    typer.echo("Predicting completed")


# FUZZY OVERLAYS

# AND OVERLAY
@app.command()
def and_overlay_cli(
    input_rasters: INPUT_FILES_ARGUMENT,
    output_raster: Annotated[Path, OUTPUT_FILE_OPTION],
):
    """Compute an 'and' overlay operation with fuzzy logic."""
    from eis_toolkit.prediction.fuzzy_overlay import and_overlay
    from eis_toolkit.utilities.file_io import read_and_stack_rasters

    typer.echo("Progress: 10%")

    data, profiles = read_and_stack_rasters(input_rasters)
    typer.echo("Progress: 25%")

    out_image = and_overlay(data)
    typer.echo("Progress: 75%")

    out_profile = profiles[0]
    out_profile["count"] = 1
    out_profile["nodata"] = -9999
    with rasterio.open(output_raster, "w", **out_profile) as dst:
        dst.write(out_image, 1)
    typer.echo("Progress: 100%")

    typer.echo(f"'And' overlay completed, writing raster to {output_raster}.")


# OR OVERLAY
@app.command()
def or_overlay_cli(
    input_rasters: INPUT_FILES_ARGUMENT,
    output_raster: Annotated[Path, OUTPUT_FILE_OPTION],
):
    """Compute an 'or' overlay operation with fuzzy logic."""
    from eis_toolkit.prediction.fuzzy_overlay import or_overlay
    from eis_toolkit.utilities.file_io import read_and_stack_rasters

    typer.echo("Progress: 10%")

    data, profiles = read_and_stack_rasters(input_rasters)
    typer.echo("Progress: 25%")

    out_image = or_overlay(data)
    typer.echo("Progress: 75%")

    out_profile = profiles[0]
    out_profile["count"] = 1
    out_profile["nodata"] = -9999
    with rasterio.open(output_raster, "w", **out_profile) as dst:
        dst.write(out_image, 1)
    typer.echo("Progress: 100%")

    typer.echo(f"'Or' overlay completed, writing raster to {output_raster}.")


# PRODUCT OVERLAY
@app.command()
def product_overlay_cli(
    input_rasters: INPUT_FILES_ARGUMENT,
    output_raster: Annotated[Path, OUTPUT_FILE_OPTION],
):
    """Compute an 'product' overlay operation with fuzzy logic."""
    from eis_toolkit.prediction.fuzzy_overlay import product_overlay
    from eis_toolkit.utilities.file_io import read_and_stack_rasters

    typer.echo("Progress: 10%")

    data, profiles = read_and_stack_rasters(input_rasters)
    typer.echo("Progress: 25%")

    out_image = product_overlay(data)
    typer.echo("Progress: 75%")

    out_profile = profiles[0]
    out_profile["count"] = 1
    out_profile["nodata"] = -9999
    with rasterio.open(output_raster, "w", **out_profile) as dst:
        dst.write(out_image, 1)
    typer.echo("Progress: 100%")

    typer.echo(f"'Product' overlay completed, writing raster to {output_raster}.")


# SUM OVERLAY
@app.command()
def sum_overlay_cli(
    input_rasters: INPUT_FILES_ARGUMENT,
    output_raster: Annotated[Path, OUTPUT_FILE_OPTION],
):
    """Compute an 'sum' overlay operation with fuzzy logic."""
    from eis_toolkit.prediction.fuzzy_overlay import sum_overlay
    from eis_toolkit.utilities.file_io import read_and_stack_rasters

    typer.echo("Progress: 10%")

    data, profiles = read_and_stack_rasters(input_rasters)
    typer.echo("Progress: 25%")

    out_image = sum_overlay(data)
    typer.echo("Progress: 75%")

    out_profile = profiles[0]
    out_profile["count"] = 1
    out_profile["nodata"] = -9999
    with rasterio.open(output_raster, "w", **out_profile) as dst:
        dst.write(out_image, 1)
    typer.echo("Progress: 100%")

    typer.echo(f"'Sum' overlay completed, writing raster to {output_raster}.")


# GAMMA OVERLAY
@app.command()
def gamma_overlay_cli(
<<<<<<< HEAD
    input_raster: Annotated[Path, INPUT_FILE_OPTION],
    output_raster: Annotated[Path, OUTPUT_FILE_OPTION],
    gamma: float = typer.Option(),
=======
    input_rasters: INPUT_FILES_ARGUMENT, output_raster: Annotated[Path, OUTPUT_FILE_OPTION], gamma: float = 0.5
>>>>>>> a261d5f0
):
    """Compute an 'gamma' overlay operation with fuzzy logic."""
    from eis_toolkit.prediction.fuzzy_overlay import gamma_overlay
    from eis_toolkit.utilities.file_io import read_and_stack_rasters

    typer.echo("Progress: 10%")

    data, profiles = read_and_stack_rasters(input_rasters)
    typer.echo("Progress: 25%")

    out_image = gamma_overlay(data, gamma)
    typer.echo("Progress: 75%")

    out_profile = profiles[0]
    out_profile["count"] = 1
    out_profile["nodata"] = -9999
    with rasterio.open(output_raster, "w", **out_profile) as dst:
        dst.write(out_image, 1)
    typer.echo("Progress: 100%")

    typer.echo(f"'Gamma' overlay completed, writing raster to {output_raster}.")


# WOFE
# TODO


# --- TRANSFORMATIONS ---


# CODA - ALR TRANSFORM
@app.command()
def alr_transform_cli(
    input_vector: Annotated[Path, INPUT_FILE_OPTION],
    output_vector: Annotated[Path, OUTPUT_FILE_OPTION],
    column: str = None,
    keep_denominator_column: bool = False,
):
    """Perform an additive logratio transformation on the data."""
    from eis_toolkit.transformations.coda.alr import alr_transform

    typer.echo("Progress: 10%")

    gdf = gpd.read_file(input_vector)
    geometries = gdf["geometry"]
    df = pd.DataFrame(gdf.drop(columns="geometry"))
    typer.echo("Progress: 25%")

    out_df = alr_transform(df=df, column=column, keep_denominator_column=keep_denominator_column)
    typer.echo("Progess 75%")

    out_gdf = gpd.GeoDataFrame(out_df, geometry=geometries)
    out_gdf.to_file(output_vector)
    typer.echo("Progress: 100%")
    typer.echo(f"ALR transform completed, output saved to {output_vector}")


# CODA - INVERSE ALR TRANSFORM
@app.command()
def inverse_alr_transform_cli(
    input_vector: Annotated[Path, INPUT_FILE_OPTION],
    output_vector: Annotated[Path, OUTPUT_FILE_OPTION],
    denominator_column: str = typer.Option(),
    scale: float = 1.0,
):
    """Perform the inverse transformation for a set of ALR transformed data."""
    from eis_toolkit.transformations.coda.alr import inverse_alr

    typer.echo("Progress: 10%")

    gdf = gpd.read_file(input_vector)
    geometries = gdf["geometry"]
    df = pd.DataFrame(gdf.drop(columns="geometry"))
    typer.echo("Progress: 25%")

    out_df = inverse_alr(df=df, denominator_column=denominator_column, scale=scale)
    typer.echo("Progess 75%")

    out_gdf = gpd.GeoDataFrame(out_df, geometry=geometries)
    out_gdf.to_file(output_vector)
    typer.echo("Progress: 100%")
    typer.echo(f"Inverse ALR transform completed, output saved to {output_vector}")


# CODA - CLR TRANSFORM
@app.command()
def clr_transform_cli(
    input_vector: Annotated[Path, INPUT_FILE_OPTION], output_vector: Annotated[Path, OUTPUT_FILE_OPTION]
):
    """Perform a centered logratio transformation on the data."""
    from eis_toolkit.transformations.coda.clr import clr_transform

    typer.echo("Progress: 10%")

    gdf = gpd.read_file(input_vector)
    geometries = gdf["geometry"]
    df = pd.DataFrame(gdf.drop(columns="geometry"))
    typer.echo("Progress: 25%")

    out_df = clr_transform(df=df)
    typer.echo("Progess 75%")

    out_gdf = gpd.GeoDataFrame(out_df, geometry=geometries)
    out_gdf.to_file(output_vector)
    typer.echo("Progress: 100%")
    typer.echo(f"CLR transform completed, output saved to {output_vector}")


# CODA - INVERSE CLR TRANSFORM
@app.command()
def inverse_clr_transform_cli(
    input_vector: Annotated[Path, INPUT_FILE_OPTION],
    output_vector: Annotated[Path, OUTPUT_FILE_OPTION],
    colnames: Annotated[List[str], typer.Option()] = None,
    scale: float = 1.0,
):
    """Perform the inverse transformation for a set of CLR transformed data."""
    from eis_toolkit.transformations.coda.clr import inverse_clr

    typer.echo("Progress: 10%")

    gdf = gpd.read_file(input_vector)
    geometries = gdf["geometry"]
    df = pd.DataFrame(gdf.drop(columns="geometry"))
    typer.echo("Progress: 25%")

    out_df = inverse_clr(df=df, colnames=colnames, scale=scale)
    typer.echo("Progess 75%")

    out_gdf = gpd.GeoDataFrame(out_df, geometry=geometries)
    out_gdf.to_file(output_vector)
    typer.echo("Progress: 100%")
    typer.echo(f"Inverse CLR transform completed, output saved to {output_vector}")


# CODA - SINGLE ILR TRANSFORM
@app.command()
def single_ilr_transform_cli(
    input_vector: Annotated[Path, INPUT_FILE_OPTION],
    output_vector: Annotated[Path, OUTPUT_FILE_OPTION],
    subcomposition_1: Annotated[List[str], typer.Option()],
    subcomposition_2: Annotated[List[str], typer.Option()],
):
    """Perform a single isometric logratio transformation on the provided subcompositions."""
    from eis_toolkit.transformations.coda.ilr import single_ilr_transform

    typer.echo("Progress: 10%")

    gdf = gpd.read_file(input_vector)
    geometries = gdf["geometry"]
    df = pd.DataFrame(gdf.drop(columns="geometry"))
    typer.echo("Progress: 25%")

    out_series = single_ilr_transform(df=df, subcomposition_1=subcomposition_1, subcomposition_2=subcomposition_2)
    typer.echo("Progess 75%")

    # NOTE: Output of pairwise_logratio might be changed to DF in the future, to automatically do the following
    df["single_ilr"] = out_series
    out_gdf = gpd.GeoDataFrame(df, geometry=geometries)
    out_gdf.to_file(output_vector)
    typer.echo("Progress: 100%")
    typer.echo(f"Single ILR transform completed, output saved to {output_vector}")


# CODA - PAIRWISE LOGRATIO TRANSFORM
@app.command()
def pairwise_logratio_cli(
    input_vector: Annotated[Path, INPUT_FILE_OPTION],
    output_vector: Annotated[Path, OUTPUT_FILE_OPTION],
    numerator_column: str = typer.Option(),
    denominator_column: str = typer.Option(),
):
    """Perform a pairwise logratio transformation on the given columns."""
    from eis_toolkit.transformations.coda.pairwise import pairwise_logratio

    typer.echo("Progress: 10%")

    gdf = gpd.read_file(input_vector)
    geometries = gdf["geometry"]
    df = pd.DataFrame(gdf.drop(columns="geometry"))
    typer.echo("Progress: 25%")

    out_series = pairwise_logratio(df=df, numerator_column=numerator_column, denominator_column=denominator_column)
    typer.echo("Progess 75%")

    # NOTE: Output of pairwise_logratio might be changed to DF in the future, to automatically do the following
    df["pairwise_logratio"] = out_series
    out_gdf = gpd.GeoDataFrame(df, geometry=geometries)
    out_gdf.to_file(output_vector)
    typer.echo("Progress: 100%")
    typer.echo(f"Pairwise logratio transform completed, output saved to {output_vector}")


# CODA - SINGLE PLR TRANSFORM
@app.command()
def single_plr_transform_cli(
    input_vector: Annotated[Path, INPUT_FILE_OPTION],
    output_vector: Annotated[Path, OUTPUT_FILE_OPTION],
    column: str = typer.Option(),
):
    """Perform a pivot logratio transformation on the selected column."""
    from eis_toolkit.transformations.coda.plr import single_plr_transform

    typer.echo("Progress: 10%")

    gdf = gpd.read_file(input_vector)
    geometries = gdf["geometry"]
    df = pd.DataFrame(gdf.drop(columns="geometry"))
    typer.echo("Progress: 25%")

    out_series = single_plr_transform(df=df, column=column)
    typer.echo("Progess 75%")

    # NOTE: Output of single_plr_transform might be changed to DF in the future, to automatically do the following
    df["single_plr"] = out_series
    out_gdf = gpd.GeoDataFrame(df, geometry=geometries)
    out_gdf.to_file(output_vector)
    typer.echo("Progress: 100%")
    typer.echo(f"Single PLR transform completed, output saved to {output_vector}")


# CODA - PLR TRANSFORM
@app.command()
def plr_transform_cli(
    input_vector: Annotated[Path, INPUT_FILE_OPTION], output_vector: Annotated[Path, OUTPUT_FILE_OPTION]
):
    """Perform a pivot logratio transformation on the dataframe, returning the full set of transforms."""
    from eis_toolkit.transformations.coda.plr import plr_transform

    typer.echo("Progress: 10%")

    gdf = gpd.read_file(input_vector)
    geometries = gdf["geometry"]
    df = pd.DataFrame(gdf.drop(columns="geometry"))
    typer.echo("Progress: 25%")

    out_df = plr_transform(df=df)
    typer.echo("Progess 75%")

    out_gdf = gpd.GeoDataFrame(out_df, geometry=geometries)
    out_gdf.to_file(output_vector)
    typer.echo("Progress: 100%")
    typer.echo(f"PLR transform completed, output saved to {output_vector}")


# BINARIZE
@app.command()
def binarize_cli(
    input_raster: Annotated[Path, INPUT_FILE_OPTION],
    output_raster: Annotated[Path, OUTPUT_FILE_OPTION],
    threshold: float = typer.Option(),
):
    """
    Binarize data based on a given threshold.

    Replaces values less or equal threshold with 0.
    Replaces values greater than the threshold with 1.
    """
    from eis_toolkit.transformations.binarize import binarize

    typer.echo("Progress: 10%")

    with rasterio.open(input_raster) as raster:
        typer.echo("Progress: 25%")
        out_image, out_meta, _ = binarize(raster=raster, thresholds=[threshold])
    typer.echo("Progress: 70%")

    with rasterio.open(output_raster, "w", **out_meta) as dst:
        dst.write(out_image)
    typer.echo("Progress: 100%")

    typer.echo(f"Binarizing completed, writing raster to {output_raster}.")


# CLIP TRANSFORM
@app.command()
def clip_transform_cli(
    input_raster: Annotated[Path, INPUT_FILE_OPTION],
    output_raster: Annotated[Path, OUTPUT_FILE_OPTION],
    limit_lower: Optional[float] = None,
    limit_higher: Optional[float] = None,
):
    """
    Clips data based on specified upper and lower limits.

    Replaces values below the lower limit and above the upper limit with provided values, respecively.
    Works both one-sided and two-sided but raises error if no limits provided.
    """
    from eis_toolkit.transformations.clip import clip_transform

    typer.echo("Progress: 10%")

    with rasterio.open(input_raster) as raster:
        typer.echo("Progress: 25%")
        out_image, out_meta, _ = clip_transform(raster=raster, limits=[(limit_lower, limit_higher)])
    typer.echo("Progress: 70%")

    with rasterio.open(output_raster, "w", **out_meta) as dst:
        dst.write(out_image)
    typer.echo("Progress: 100%")

    typer.echo(f"Clip transform completed, writing raster to {output_raster}.")


# Z-SCORE NORMALIZATION
@app.command()
def z_score_normalization_cli(
    input_raster: Annotated[Path, INPUT_FILE_OPTION],
    output_raster: Annotated[Path, OUTPUT_FILE_OPTION],
):
    """
    Normalize data based on mean and standard deviation.

    Results will have a mean = 0 and standard deviation = 1.
    """
    from eis_toolkit.transformations.linear import z_score_normalization

    typer.echo("Progress: 10%")

    with rasterio.open(input_raster) as raster:
        typer.echo("Progress: 25%")
        out_image, out_meta, _ = z_score_normalization(raster=raster)
    typer.echo("Progress: 70%")

    with rasterio.open(output_raster, "w", **out_meta) as dst:
        dst.write(out_image)
    typer.echo("Progress: 100%")

    typer.echo(f"Z-score normalization completed, writing raster to {output_raster}.")


# MIX_MAX SCALING
@app.command()
def min_max_scaling_cli(
    input_raster: Annotated[Path, INPUT_FILE_OPTION],
    output_raster: Annotated[Path, OUTPUT_FILE_OPTION],
    min: float = 0.0,
    max: float = 1.0,
):
    """
    Normalize data based on a specified new range.

    Uses the provided new minimum and maximum to transform data into the new interval.
    """
    from eis_toolkit.transformations.linear import min_max_scaling

    typer.echo("Progress: 10%")

    with rasterio.open(input_raster) as raster:
        typer.echo("Progress: 25%")
        out_image, out_meta, _ = min_max_scaling(raster=raster, new_range=[(min, max)])
    typer.echo("Progress: 70%")

    with rasterio.open(output_raster, "w", **out_meta) as dst:
        dst.write(out_image)
    typer.echo("Progress: 100%")

    typer.echo(f"Min-max scaling completed, writing raster to {output_raster}.")


# LOGARITHMIC
@app.command()
def log_transform_cli(
    input_raster: Annotated[Path, INPUT_FILE_OPTION],
    output_raster: Annotated[Path, OUTPUT_FILE_OPTION],
    log_type: LogarithmTransforms = LogarithmTransforms.log2,
):
    """
    Perform a logarithmic transformation on the provided data.

    Logarithm base can be "ln", "log" or "log10".
    Negative values will not be considered for transformation and replaced by the specific nodata value.
    """
    from eis_toolkit.transformations.logarithmic import log_transform

    typer.echo("Progress: 10%")

    with rasterio.open(input_raster) as raster:
        typer.echo("Progress: 25%")
        out_image, out_meta, _ = log_transform(raster=raster, log_transform=[log_type])
    typer.echo("Progress: 70%")

    with rasterio.open(output_raster, "w", **out_meta) as dst:
        dst.write(out_image)
    typer.echo("Progress: 100%")

    typer.echo(f"Logarithm transform completed, writing raster to {output_raster}.")


# SIGMOID
@app.command()
def sigmoid_transform_cli(
    input_raster: Annotated[Path, INPUT_FILE_OPTION],
    output_raster: Annotated[Path, OUTPUT_FILE_OPTION],
    limit_lower: float = 0.0,
    limit_upper: float = 1.0,
    slope: float = 1,
    center: bool = True,
):
    """
    Transform data into a sigmoid-shape based on a specified new range.

    Uses the provided new minimum and maximum, shift and slope parameters to transform the data.
    """
    from eis_toolkit.transformations.sigmoid import sigmoid_transform

    typer.echo("Progress: 10%")

    with rasterio.open(input_raster) as raster:
        typer.echo("Progress: 25%")
        out_image, out_meta, _ = sigmoid_transform(
            raster=raster, bounds=[(limit_lower, limit_upper)], slope=[slope], center=center
        )
    typer.echo("Progress: 70%")

    with rasterio.open(output_raster, "w", **out_meta) as dst:
        dst.write(out_image)
    typer.echo("Progress: 100%")

    typer.echo(f"Sigmoid transform completed, writing raster to {output_raster}.")


# WINSORIZE
@app.command()
def winsorize_transform_cli(
    input_raster: Annotated[Path, INPUT_FILE_OPTION],
    output_raster: Annotated[Path, OUTPUT_FILE_OPTION],
    percentile_lower: Optional[float] = None,
    percentile_higher: Optional[float] = None,
    inside: bool = False,
):
    """
    Winsorize data based on specified percentile values.

    Replaces values between [minimum, lower percentile] and [upper percentile, maximum] if provided.
    Works both one-sided and two-sided but raises error if no percentile values provided.

    Percentiles are symmetrical, i.e. percentile_lower = 10 corresponds to the interval [min, 10%].
    And percentile_upper = 10 corresponds to the intervall [90%, max].
    I.e. percentile_lower = 0 refers to the minimum and percentile_upper = 0 to the data maximum.

    Calculation of percentiles is ambiguous. Users can choose whether to use the value
    for replacement from inside or outside of the respective interval. Example:
    Given the np.array[5 10 12 15 20 24 27 30 35] and percentiles(10, 10), the calculated
    percentiles are (5, 35) for inside and (10, 30) for outside.
    This results in [5 10 12 15 20 24 27 30 35] and [10 10 12 15 20 24 27 30 30], respectively.
    """
    from eis_toolkit.transformations.winsorize import winsorize

    typer.echo("Progress: 10%")

    with rasterio.open(input_raster) as raster:
        typer.echo("Progress: 25%")
        out_image, out_meta, _ = winsorize(
            raster=raster, percentiles=[(percentile_lower, percentile_higher)], inside=inside
        )
    typer.echo("Progress: 70%")

    with rasterio.open(output_raster, "w", **out_meta) as dst:
        dst.write(out_image)
    typer.echo("Progress: 100%")

    typer.echo(f"Winsorize transform completed, writing raster to {output_raster}.")


# ---VALIDATION ---
# TODO


# if __name__ == "__main__":
def cli():
    """CLI app."""
    app()


if __name__ == "__main__":
    app()<|MERGE_RESOLUTION|>--- conflicted
+++ resolved
@@ -200,7 +200,6 @@
     remove = "remove"
 
 
-<<<<<<< HEAD
 class FocalFilterMethod(str, Enum):
     """Focal filter methods."""
 
@@ -220,13 +219,13 @@
 
     rectangular = "rectangular"
     circular = "circular"
-=======
+
+    
 class LocalMoranWeightType(str, Enum):
     """Weight type for Local Moran's I."""
 
     queen = "queen"
     knn = "knn"
->>>>>>> a261d5f0
 
 
 RESAMPLING_MAPPING = {
@@ -2182,13 +2181,7 @@
 # GAMMA OVERLAY
 @app.command()
 def gamma_overlay_cli(
-<<<<<<< HEAD
-    input_raster: Annotated[Path, INPUT_FILE_OPTION],
-    output_raster: Annotated[Path, OUTPUT_FILE_OPTION],
-    gamma: float = typer.Option(),
-=======
     input_rasters: INPUT_FILES_ARGUMENT, output_raster: Annotated[Path, OUTPUT_FILE_OPTION], gamma: float = 0.5
->>>>>>> a261d5f0
 ):
     """Compute an 'gamma' overlay operation with fuzzy logic."""
     from eis_toolkit.prediction.fuzzy_overlay import gamma_overlay
