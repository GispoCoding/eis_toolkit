class CoordinatesOutOfBoundsException(Exception):
    """Exception error class for out of bound coordinates."""


<<<<<<< HEAD
class EmptyArrayException(Exception):
    """Exception error class raised if the array is empty."""
=======
class ClassificationFailedException(Exception):
    """Exception error class for classification failures."""


class EmptyDataException(Exception):
    """Exception error class raised if input data is empty."""
>>>>>>> 221f1c73


class EmptyDataFrameException(Exception):
    """Exception error class raised if the dataframe is empty."""


class FileReadError(Exception):
    """Exception error class for unsupported file exceptions."""


<<<<<<< HEAD
class InvalidArrayException(Exception):
    """Exception error class for invalid array."""
=======
class InconsistentDataTypesException(Exception):
    """Exception error class for inconsistent data types."""


class InvalidArgumentTypeException(Exception):
    """Exception error for invalid argument type."""
>>>>>>> 221f1c73


class InvalidColumnException(Exception):
    """Exception error for invalid column."""


class InvalidColumnIndexException(Exception):
    """Exception error for invalid column index."""


class InvalidParameterValueException(Exception):
    """Exception error class for invalid parameter values."""


class InvalidPixelSizeException(Exception):
    """Exception error class for invalid pixel size."""


class InvalidRasterBandException(Exception):
    """Expection error class for invalid raster band selection."""


class InvalidWindowSizeException(Exception):
    """Exception error class for invalid window size values."""


class InvalidWktFormatException(Exception):
    """Exception error for invalid WKT format."""


class MatchingCrsException(Exception):
    """Exception error class for CRS matches."""


class MatchingRasterGridException(Exception):
    """Exception error class for raster grid matches."""


class NotApplicableGeometryTypeException(Exception):
    """Exception error class for not suitable geometry types."""


class NonMatchingCrsException(Exception):
    """Exception error class for CRS mismatches."""


class NonMatchingParameterLengthsException(Exception):
    """Exception error class for parameters with different lenghts."""


class NonSquarePixelSizeException(Exception):
    """Exception error class for non-square pixel size."""


class NumericValueSignException(Exception):
    """Exception error class for numeric value sign exception."""


class InvalidModelException(Exception):
    """Exception error class when model is invalid or null."""


class InvalidDatasetException(Exception):
    """Exception error class when the dataset is null."""<|MERGE_RESOLUTION|>--- conflicted
+++ resolved
@@ -2,17 +2,12 @@
     """Exception error class for out of bound coordinates."""
 
 
-<<<<<<< HEAD
-class EmptyArrayException(Exception):
-    """Exception error class raised if the array is empty."""
-=======
 class ClassificationFailedException(Exception):
     """Exception error class for classification failures."""
 
 
 class EmptyDataException(Exception):
     """Exception error class raised if input data is empty."""
->>>>>>> 221f1c73
 
 
 class EmptyDataFrameException(Exception):
@@ -23,17 +18,12 @@
     """Exception error class for unsupported file exceptions."""
 
 
-<<<<<<< HEAD
-class InvalidArrayException(Exception):
-    """Exception error class for invalid array."""
-=======
 class InconsistentDataTypesException(Exception):
     """Exception error class for inconsistent data types."""
 
 
 class InvalidArgumentTypeException(Exception):
     """Exception error for invalid argument type."""
->>>>>>> 221f1c73
 
 
 class InvalidColumnException(Exception):
