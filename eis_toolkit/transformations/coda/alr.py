--- conflicted
+++ resolved
@@ -1,209 +1,116 @@
-<<<<<<< HEAD
-from numbers import Number
-
-import numpy as np
-import pandas as pd
-from beartype import beartype
-from beartype.typing import List, Optional, Sequence
-
-from eis_toolkit.exceptions import InvalidColumnException, NumericValueSignException
-from eis_toolkit.utilities.aitchison_geometry import _closure
-from eis_toolkit.utilities.checks.compositional import check_compositional_data
-from eis_toolkit.utilities.miscellaneous import rename_columns_by_pattern
-
-
-@beartype
-def _alr_transform(df: pd.DataFrame, columns: Sequence[str], denominator_column: str) -> pd.DataFrame:
-
-    ratios = df[columns].div(df[denominator_column], axis=0)
-    return np.log(ratios)
-
-
-@beartype
-def alr_transform(
-    df: pd.DataFrame,
-    columns: Optional[Sequence[str]] = None,
-    denominator_column: Optional[str] = None,
-    keep_denominator_column: bool = False,
-) -> pd.DataFrame:
-    """
-    Perform an additive logratio transformation on the data.
-
-    Args:
-        df: A dataframe of compositional data.
-        columns: The names of the columns to be transformed.
-        denominator_column: The name of the column to be used as the denominator column.
-        keep_denominator_column: Whether to include the denominator column in the result. If True, the returned
-            dataframe retains its original shape.
-
-    Returns:
-        A new dataframe containing the ALR transformed data.
-
-    Raises:
-        InvalidColumnException: The input column isn't found in the dataframe.
-        InvalidCompositionException: Data is not normalized to the expected value.
-        NumericValueSignException: Data contains zeros or negative values.
-    """
-    check_compositional_data(df)
-
-    print(columns)
-
-    if denominator_column is not None and denominator_column not in df.columns:
-        raise InvalidColumnException(f"The column {denominator_column} was not found in the dataframe.")
-
-    if denominator_column is not None and keep_denominator_column and columns and denominator_column not in columns:
-        raise InvalidColumnException(
-            f"Denominator column '{denominator_column}' must be in selected columns if keep_denominator_column is True."
-        )
-
-    denominator_column = denominator_column if denominator_column is not None else df.columns[-1]
-
-    if columns:
-        invalid_columns = [col for col in columns if col not in df.columns]
-        if invalid_columns:
-            raise InvalidColumnException(f"The following columns were not found in the dataframe: {invalid_columns}.")
-        columns_to_transform = columns
-    else:
-        columns_to_transform = df.columns.to_list()
-
-    if not keep_denominator_column and denominator_column in columns_to_transform:
-        columns_to_transform.remove(denominator_column)
-
-    return rename_columns_by_pattern(_alr_transform(df, columns_to_transform, denominator_column))
-
-
-@beartype
-def _inverse_alr(df: pd.DataFrame, columns: List[str], denominator_column: str, scale: Number = 1.0) -> pd.DataFrame:
-    dfc = df.copy()
-    dfc = dfc[columns]
-
-    if denominator_column not in dfc.columns.values:
-        # Add the denominator column
-        dfc[denominator_column] = 0.0
-
-    return _closure(np.exp(dfc), scale)
-
-
-@beartype
-def inverse_alr(
-    df: pd.DataFrame, denominator_column: str, columns: Optional[Sequence[str]] = None, scale: Number = 1.0
-) -> pd.DataFrame:
-    """
-    Perform the inverse transformation for a set of ALR transformed data.
-
-    Args:
-        df: A dataframe of ALR transformed compositional data.
-        denominator_column: The name of the denominator column.
-        columns: The names of the columns to be transformed.
-        scale: The value to which each composition should be normalized. Eg., if the composition is expressed
-            as percentages, scale=100.
-
-    Returns:
-        A dataframe containing the inverse transformed data.
-
-    Raises:
-        InvalidColumnException: The input column(s) not found in the dataframe.
-        NumericValueSignException: The input scale value is zero or less.
-    """
-    if scale <= 0:
-        raise NumericValueSignException("The scale value should be positive.")
-
-    if columns:
-        invalid_columns = [col for col in columns if col not in df.columns]
-        if invalid_columns:
-            raise InvalidColumnException(f"The following columns were not found in the dataframe: {invalid_columns}.")
-        columns_to_transform = columns
-    else:
-        columns_to_transform = df.columns.to_list()
-
-    return _inverse_alr(df, columns_to_transform, denominator_column, scale)
-=======
-from numbers import Number
-
-import numpy as np
-import pandas as pd
-from beartype import beartype
-from beartype.typing import Optional, Sequence
-
-from eis_toolkit.exceptions import InvalidColumnException, NumericValueSignException
-from eis_toolkit.utilities.aitchison_geometry import _closure
-from eis_toolkit.utilities.checks.compositional import check_in_simplex_sample_space
-from eis_toolkit.utilities.miscellaneous import rename_columns_by_pattern
-
-
-@beartype
-def _alr_transform(df: pd.DataFrame, columns: Sequence[str], denominator_column: str) -> pd.DataFrame:
-
-    ratios = df[columns].div(df[denominator_column], axis=0)
-    return np.log(ratios)
-
-
-@beartype
-def alr_transform(
-    df: pd.DataFrame, column: Optional[str] = None, keep_denominator_column: bool = False
-) -> pd.DataFrame:
-    """
-    Perform an additive logratio transformation on the data.
-
-    Args:
-        df: A dataframe of compositional data.
-        column: The name of the column to be used as the denominator column.
-        keep_denominator_column: Whether to include the denominator column in the result. If True, the returned
-            dataframe retains its original shape.
-
-    Returns:
-        A new dataframe containing the ALR transformed data.
-
-    Raises:
-        InvalidColumnException: The input column isn't found in the dataframe.
-        InvalidCompositionException: Data is not normalized to the expected value.
-        NumericValueSignException: Data contains zeros or negative values.
-    """
-    check_in_simplex_sample_space(df)
-
-    if column is not None and column not in df.columns:
-        raise InvalidColumnException(f"The column {column} was not found in the dataframe.")
-
-    column = column if column is not None else df.columns[-1]
-
-    columns = [col for col in df.columns]
-
-    if not keep_denominator_column and column in columns:
-        columns.remove(column)
-
-    return rename_columns_by_pattern(_alr_transform(df, columns, column))
-
-
-@beartype
-def _inverse_alr(df: pd.DataFrame, denominator_column: str, scale: Number = 1.0) -> pd.DataFrame:
-    dfc = df.copy()
-
-    if denominator_column not in dfc.columns.values:
-        # Add the denominator column
-        dfc[denominator_column] = 0.0
-
-    return _closure(np.exp(dfc), scale)
-
-
-@beartype
-def inverse_alr(df: pd.DataFrame, denominator_column: str, scale: Number = 1.0) -> pd.DataFrame:
-    """
-    Perform the inverse transformation for a set of ALR transformed data.
-
-    Args:
-        df: A dataframe of ALR transformed compositional data.
-        denominator_column: The name of the denominator column.
-        scale: The value to which each composition should be normalized. Eg., if the composition is expressed
-            as percentages, scale=100.
-
-    Returns:
-        A dataframe containing the inverse transformed data.
-
-    Raises:
-        NumericValueSignException: The input scale value is zero or less.
-    """
-    if scale <= 0:
-        raise NumericValueSignException("The scale value should be positive.")
-
-    return _inverse_alr(df, denominator_column, scale)
->>>>>>> 59bbda13
+from numbers import Number
+
+import numpy as np
+import pandas as pd
+from beartype import beartype
+from beartype.typing import List, Optional, Sequence
+
+from eis_toolkit.exceptions import InvalidColumnException, NumericValueSignException
+from eis_toolkit.utilities.aitchison_geometry import _closure
+from eis_toolkit.utilities.checks.compositional import check_in_simplex_sample_space
+from eis_toolkit.utilities.miscellaneous import rename_columns_by_pattern
+
+
+@beartype
+def _alr_transform(df: pd.DataFrame, columns: Sequence[str], denominator_column: str) -> pd.DataFrame:
+
+    ratios = df[columns].div(df[denominator_column], axis=0)
+    return np.log(ratios)
+
+
+@beartype
+def alr_transform(
+    df: pd.DataFrame,
+    columns: Optional[Sequence[str]] = None,
+    denominator_column: Optional[str] = None,
+    keep_denominator_column: bool = False,
+) -> pd.DataFrame:
+    """
+    Perform an additive logratio transformation on the data.
+
+    Args:
+        df: A dataframe of compositional data.
+        columns: The names of the columns to be transformed.
+        denominator_column: The name of the column to be used as the denominator column.
+        keep_denominator_column: Whether to include the denominator column in the result. If True, the returned
+            dataframe retains its original shape.
+
+    Returns:
+        A new dataframe containing the ALR transformed data.
+
+    Raises:
+        InvalidColumnException: The input column isn't found in the dataframe.
+        InvalidCompositionException: Data is not normalized to the expected value.
+        NumericValueSignException: Data contains zeros or negative values.
+    """
+    check_in_simplex_sample_space(df)
+
+    if denominator_column is not None and denominator_column not in df.columns:
+        raise InvalidColumnException(f"The column {denominator_column} was not found in the dataframe.")
+
+    if denominator_column is not None and keep_denominator_column and columns and denominator_column not in columns:
+        raise InvalidColumnException(
+            f"Denominator column '{denominator_column}' must be in selected columns if keep_denominator_column is True."
+        )
+
+    denominator_column = denominator_column if denominator_column is not None else df.columns[-1]
+
+    if columns:
+        invalid_columns = [col for col in columns if col not in df.columns]
+        if invalid_columns:
+            raise InvalidColumnException(f"The following columns were not found in the dataframe: {invalid_columns}.")
+        columns_to_transform = columns
+    else:
+        columns_to_transform = df.columns.to_list()
+
+    if not keep_denominator_column and denominator_column in columns_to_transform:
+        columns_to_transform.remove(denominator_column)
+
+    return rename_columns_by_pattern(_alr_transform(df, columns_to_transform, denominator_column))
+
+
+@beartype
+def _inverse_alr(df: pd.DataFrame, columns: List[str], denominator_column: str, scale: Number = 1.0) -> pd.DataFrame:
+    dfc = df.copy()
+    dfc = dfc[columns]
+
+    if denominator_column not in dfc.columns.values:
+        # Add the denominator column
+        dfc[denominator_column] = 0.0
+
+    return _closure(np.exp(dfc), scale)
+
+
+@beartype
+def inverse_alr(
+    df: pd.DataFrame, denominator_column: str, columns: Optional[Sequence[str]] = None, scale: Number = 1.0
+) -> pd.DataFrame:
+    """
+    Perform the inverse transformation for a set of ALR transformed data.
+
+    Args:
+        df: A dataframe of ALR transformed compositional data.
+        denominator_column: The name of the denominator column.
+        columns: The names of the columns to be transformed.
+        scale: The value to which each composition should be normalized. Eg., if the composition is expressed
+            as percentages, scale=100.
+
+    Returns:
+        A dataframe containing the inverse transformed data.
+
+    Raises:
+        InvalidColumnException: The input column(s) not found in the dataframe.
+        NumericValueSignException: The input scale value is zero or less.
+    """
+    if scale <= 0:
+        raise NumericValueSignException("The scale value should be positive.")
+
+    if columns:
+        invalid_columns = [col for col in columns if col not in df.columns]
+        if invalid_columns:
+            raise InvalidColumnException(f"The following columns were not found in the dataframe: {invalid_columns}.")
+        columns_to_transform = columns
+    else:
+        columns_to_transform = df.columns.to_list()
+
+    return _inverse_alr(df, columns_to_transform, denominator_column, scale)