import glob
import os
from typing import Union

import numpy as np
import numpy.ma as ma
import rasterio
import tensorflow as tf
from beartype import beartype
from keras.optimizers import SGD

from eis_toolkit.exceptions import InvalidNumberOfConv2DLayer, NumericValueSignException


@beartype
def img_loader(image_dir: str) -> (np.ndarray, list, np.ndarray):
    """
    Fetches all the tiffs in the given directory and creates a numpy ndarray of the common shape.

    Calculates shape (image_count, bands, width, height) from them. Returns the array, tiff metadata as a list and associated
    nodatamasks in shape (image_count, width, height). Tiffs are assumed to be same size and are named as {number}.tif
    starting from 0

    Parameter:
        image_dir: the directory containing the images

    Returns:
        numpy ndarray of the tiffs
        list containing the metadata
        nodata mask
    """
    # fetching the filepaths
    paths = []
    metas = []
    for path in glob.glob(os.path.join(image_dir, "*.tif")):
        paths.append(path)

    img_count = len(paths)

    # Getting the size of the images
    with rasterio.open(paths[0]) as src:
        meta = src.meta.copy()
    image_width = meta["width"]
    image_height = meta["height"]

    nodata_masks = np.empty((img_count, image_width, image_height), dtype="bool")
    for i in range(img_count):
        path = os.path.join(image_dir, str(i) + ".tif")
        with rasterio.open(path) as src:
            meta = src.meta.copy()
            metas.append(meta)
            # Note: rasterio returns shape (bands, width, height)
            img_arr = np.empty(
                (
                    meta["count"],
                    image_width,
                    image_height,
                ),
                dtype=meta["dtype"],
            )

            for band_n in range(1, meta["count"] + 1):
                nodata_mask = src.read_masks(band_n)
                nodata_mask = nodata_mask == 0
                if band_n == 1:
                    nodata_mask_full = nodata_mask
                else:
                    nodata_mask_full = np.logical_and(nodata_mask_full, nodata_mask, out=nodata_mask_full)

                # normalization
                band_arr = src.read(band_n)
                # Setting nodatamasks to zero
                band_arr[band_arr == -999999] = 0
                band_arr_masked = ma.masked_array(band_arr, mask=nodata_mask)
                minimum = band_arr_masked.min()
                maximum = band_arr_masked.max()
                band_arr = (band_arr_masked - minimum) / (maximum - minimum)
                img_arr[band_n - 1] = band_arr

        nodata_masks[i] = nodata_mask_full
        # Storing array needs to be created only on the first iteration.
        # All images are assumed to be same size and dtype, so the meta of the first one is used
        if i == 0:
            data_arr = np.empty((img_count, meta["count"], meta["width"], meta["height"]), dtype=meta["dtype"])
        data_arr[i] = img_arr

    data_arr = np.moveaxis(data_arr, 1, -1)
    return data_arr, metas, nodata_masks


@beartype
def label_loader(label_dir: str) -> (np.ndarray, int):
    """
    Fetches all the tiffs in the given directory and creates a numpy ndarray of the shape (image_count, bands, width, height).

    The images are assumed to be the same size and contain the labels with numbers showing classes.
    The tiffs should have only one band.

    Parameters:
        label_dir: the directory containing the label files

    Return:
        a numpy ndarray containing labels
        nodata value
    """
    # fetching the filepaths
    paths = []
    for path in glob.glob(os.path.join(label_dir, "*.tif")):
        paths.append(path)

    img_count = len(paths)

    # Getting the size of the rasters
    with rasterio.open(paths[0]) as src:
        meta = src.meta.copy()
    nodata_value = meta["nodata"]
    data_arr = np.empty((img_count, meta["count"], meta["width"], meta["height"]), dtype="float32")

    for i in range(img_count):
        path = os.path.join(label_dir, str(i) + ".tif")
        with rasterio.open(path) as src:
            img_arr = src.read(1)
        # Or maybe nodata as zeros is just fine
        img_arr[img_arr == 255] = 0
        # moving band count(1) to last place
        img_arr = img_arr.astype("float32")
        data_arr[i] = img_arr
    data_arr = np.moveaxis(data_arr, 1, -1)
    return data_arr, nodata_value


@beartype
def build_autoencoder_multichannel_with_skip_connection(
    input_shape: tuple,
    kernel_shape: tuple,
    list_of_convolutional_layers: list,
    dropout: float or None,
    pool_size: int,
    up_sampling_factor: int,
    output_filters: int,
    output_kernel: tuple,
    last_activation: str,
    data_augmentation: bool,
    data_augmentation_params_crop: int,
    data_augmentation_params_rotation: tuple = (-0.3, 0.3),
    regularization: Union[tf.keras.regularizers.L1, tf.keras.regularizers.L2, tf.keras.regularizers.L1L2, None] = None,
) -> tf.keras.Model:
    """

    Build the Unet.

    Parameters:
        input_shape The shape of the input used by the Unet:
        kernel_shape The shape of the convolution kernel:
        list_of_convolutional_layers The list of convolutional layers of the Unet. This list will be reversed
           for the decoder.
        dropout: The dropout rate assigned.
        pool_size: The size of the max pooling layer.
        up_sampling_factor: The decoder need up sampling factor to enlarge the features layer by layer.
        output_filters: The number of filters of the output.
        output_kernel: The dimension of the output.
        last_activation: Last activation sigmoid by default.
        data_augmentation: If you want to include data augmentation right before the input layer.
        data_augmentation_params_crop: If data augmentation is True fill this value.
        data_augmentation_params_rotation: if data augmentation is True fill this value.
        regularization: Type of regularization for each layer.

    Return:
        the built Unet.
    """
    # List to hold all input layers
    input_img = tf.keras.Input(shape=input_shape)

    if data_augmentation:
        x = tf.keras.layers.RandomFlip()(input_img)
        x = tf.keras.layers.RandomCrop(data_augmentation_params_crop, data_augmentation_params_crop)(x)
        x = tf.keras.layers.RandomRotation(data_augmentation_params_rotation)(x)

    skip_connections = []

    # build the encoder
    for layer_counter, layer in enumerate(list_of_convolutional_layers):
        if layer_counter == 0 and data_augmentation is False:
            x = tf.keras.layers.Conv2D(
                layer, kernel_size=kernel_shape, padding="same", kernel_regularizer=regularization
            )(input_img)
        else:
            x = tf.keras.layers.Conv2D(
                layer, kernel_size=kernel_shape, padding="same", kernel_regularizer=regularization
            )(x)

        x = tf.keras.layers.BatchNormalization()(x)
        x = tf.keras.layers.Activation("relu")(x)
        x = tf.keras.layers.Conv2D(layer, kernel_size=kernel_shape, padding="same", kernel_regularizer=regularization)(
            x
        )
        x = tf.keras.layers.BatchNormalization()(x)
        x = tf.keras.layers.Activation("relu")(x)

        skip_connections.append(x)
        x = tf.keras.layers.MaxPooling2D(pool_size=(pool_size, pool_size), padding="same")(x)

    for layer_counter, layer in enumerate(reversed(list_of_convolutional_layers)):
        # Decoder block 1
        # skip_1 = skip_connections[-1]  # Corresponding output from the encoder
        x = tf.keras.layers.Dropout(dropout)(x)
        x = tf.keras.layers.Conv2D(layer, kernel_size=kernel_shape, padding="same", kernel_regularizer=regularization)(
            x
        )
        x = tf.keras.layers.BatchNormalization()(x)
        x = tf.keras.layers.Activation("relu")(x)
        x = tf.keras.layers.Conv2D(
            int(layer / 2), kernel_size=kernel_shape, padding="same", kernel_regularizer=regularization
        )(x)
        x = tf.keras.layers.BatchNormalization()(x)
        x = tf.keras.layers.Activation("relu")(x)

        x = tf.keras.layers.UpSampling2D((up_sampling_factor, up_sampling_factor))(x)
        x = tf.keras.layers.concatenate([x, skip_connections[-(layer_counter + 1)]], axis=-1)

        if layer_counter == len(list_of_convolutional_layers):

            # Output Layer
            x = tf.keras.layers.Conv2D(
                layer, kernel_size=kernel_shape, padding="same", kernel_regularizer=regularization
            )(x)
            x = tf.keras.layers.BatchNormalization()(x)
            x = tf.keras.layers.Activation("relu")(x)
            x = tf.keras.layers.Dropout(dropout)(x)
            x = tf.keras.layers.Conv2D(
                layer, kernel_size=kernel_shape, padding="same", kernel_regularizer=regularization
            )(x)
            x = tf.keras.layers.BatchNormalization()(x)
            x = tf.keras.layers.Activation("relu")(x)

    # activation with normalized tanh should be considered because it has steeper gradients
    decoded = tf.keras.layers.Conv2D(
        output_filters, kernel_size=output_kernel, activation=last_activation, padding="same"
    )(x)

    # Create the model
    autoencoder_multi_channel = tf.keras.Model(input_img, decoded)

    return autoencoder_multi_channel


def dice_coeff_uncertain(
    y_true: np.ndarray, y_pred: np.ndarray, uncertainmask: np.ndarray, smooth: float = 1e-6
) -> (float, np.ndarray):
    """
    From Wu, S., Heitzler, M. & Hurni, L. (2022).

    Leveraging uncertainty estimation and spatial pyramid pooling for extracting hydrological features from scanned
    historical topographic maps’, GIScience & Remote Sensing, 59(1), pp. 200–214. Available
    at: https://doi.org/10.1080/15481603.2021.2023840.

    Parameters:
        y_true: the true labels of the dataset.
        y_pred: the predicted labels from the model.
        uncertainmask: the uncertainty mask.
        smooth: the smooth factor.

    Return:
        The dice loss value and the mask.
    """

    y_true = tf.cast(y_true, dtype=tf.float32)
    y_pred = tf.cast(y_pred, dtype=tf.float32)

    if uncertainmask is not None:
        # interpolate the value using the predicted uncertainty
        y_pred = (tf.keras.backend.ones_like(uncertainmask) - uncertainmask) * y_true + uncertainmask * y_pred

    # want the dice coefficient should always be in 0 and 1
    intersection = tf.keras.backend.sum(y_true * y_pred)
    dice = (2.0 * intersection) / (tf.keras.backend.sum(y_true) + tf.keras.backend.sum(y_pred) + smooth)
    mask = tf.keras.backend.cast(
        tf.keras.backend.not_equal(tf.keras.backend.sum(y_true) + tf.keras.backend.sum(y_pred) - intersection, 0),
        "float32",
    )

    return dice, mask


def regularization_loss(y_true: tf.Tensor, y_pred: tf.Tensor) -> float:
    """

    Computes the dice loss.

    Parameters:
        y_true: the true labels of the dataset.
        y_pred: the predicted labels from the model.

    Return:
        a floating point representing the loss.
    """

    y_pred_uncertain = y_pred[:, :, :, 1]
    reg_loss = tf.keras.backend.mean(-tf.keras.backend.log(y_pred_uncertain[:, :, :]))
    return reg_loss


def dice_coefficient(prediction: tf.Tensor, true_label: tf.Tensor) -> tf.Tensor:
    """

    Calculate the dice loss coefficient.

    Parameters:
        true_label: the true labels of the dataset.
        prediction: the predicted labels from the model.

    Return:
        a floating point representing the loss.
    """
    prediction = tf.cast(prediction, tf.float32)
    true_label = tf.cast(true_label, tf.float32)
    numerator = 2 * tf.reduce_sum(prediction * true_label)
    divisor = tf.reduce_sum(prediction**2) + tf.reduce_sum(true_label**2)
    return numerator / divisor


def dice_loss(prediction: tf.Tensor, true_label: tf.Tensor) -> tf.Tensor:
    """

    Calculate the dice loss.

    Parameters:
        true_label: the true labels of the dataset.
        prediction: the predicted labels from the model.

    Return:
        a floating point representing the loss.

    """

    DC = dice_coefficient(prediction, true_label)
    dice_loss = 1 - DC
    return dice_loss


def dice_loss_uncertain(
    y_true: tf.Tensor,
    y_pred: tf.Tensor,
    smooth: float = 1e-6,
    uncert_coef: float = 0.2,
) -> float or None:
    """
    From Wu, S., Heitzler, M. & Hurni, L. (2022).

    Leveraging uncertainty estimation and spatial pyramid pooling for extracting hydrological features from scanned
    historical topographic maps, GIScience & Remote Sensing, 59(1), pp. 200–214.
    Available at: https://doi.org/10.1080/15481603.2021.2023840.

    Parameters:
        y_true: the predicted labels of the dataset.
        y_pred: the true labels of the dataset.
        num_classes: classes used to calculate the loss.
        smooth: the smoothing coefficient.
        uncert_coef: the uncertainty coefficient.

    Return:
        the loss as a float point number.
    """
    dice = []

    y_true = y_true[:, :, :, 0]
    y_pred_labels = y_pred[:, :, :, 0]
    y_pred_uncertain = y_pred[:, :, :, 1]

    d, m = dice_coeff_uncertain(y_true, y_pred_labels, y_pred_uncertain)
    if m != 0:
        dice.append(d)

    dice_mutilabel = tf.keras.backend.sum(dice) / (len(dice) + smooth)
    uncertain_reg = regularization_loss(y_true, y_pred)
    loss = 1 - dice_mutilabel + uncert_coef * uncertain_reg
    return loss


def train_and_predict_the_model(
    x_train: np.ndarray,
    y_train: np.ndarray,
    x_test: np.ndarray,
    y_test: np.ndarray,
    batch_size: int,
    epochs: int,
    is_uncertainty: bool = True,
    list_of_convolutional_layers: list = [32, 64, 128, 256],
    dropout: float = 0.2,
    pool_size: int = 2,
    up_sampling_factor: int = 2,
    output_filters: int = 2,
    output_kernel: tuple = (1, 1),
    last_activation: str = "sigmoid",
    data_augmentation: bool = True,
    data_augmentation_params_crop: int = 28,
    data_augmentation_params_rotation: tuple = (-0.3, 0.3),
    regularization: Union[tf.keras.regularizers.L1, tf.keras.regularizers.L2, tf.keras.regularizers.L1L2, None] = None,
    uncertainty_coefficient: float = 0.2,
) -> np.ndarray:
    """
    Train and predict the Unet.

        Parameters:
            x_train: a numpy array with the training samplse
            y_train: labels of the training dataset
            x_test: a numpy array with the testing samples
            y_test: labels of the testing dataset
            batch_size: how many sample per epochs should be used for fitting the model
            epochs: how many epochs used for the training phase.
            is_uncertainty: bool = True, if you want to add uncertainty estimation to your Mini-Unet.
            list_of_convolutional_layers: how many convolutional layer suggestion -> [32, 64, 128, 256],
            dropout: This is the dropout rate assigned. It is used to randomly remove some predictions.
            pool_size: The size of the max pooling layer.
<<<<<<< HEAD
            up_sampling_factor: the decoder upsampling factor to enlarge the features layer by layer.
            output_filters: the number of filters of the output.
            output_kernel: the dimension of the output.
            last_activation: last activation sigmoid by default.
            data_augmentation: if you want to include data augmentation right before the input layer.
            data_augmentation_params_crop: if data augmentation is True fill this value.
            data_augmentation_params_rotation: if data augmentation is True fill this value.
            regularization: type of regularization for each layer.
=======
            up_sampling_factor: the decoder need up sampling factor to enlarge the features layer by layer.
            output_filters: the number of output nodes.
            output_kernel: the dimension of the output, it should be the same of the input.
            last_activation: last activation sigmoid by default.
            data_augmentation: if you want to include data augmentation right before the input layer.
            data_augmentation_params_crop: if data augmentation is true fill this value (crop range).
            data_augmentation_params_rotation: if data augmentation is true fill this value (rotation range).
            regularization: type of regularization for each layer. (L1, L2, L1L2, or None).
>>>>>>> f73ec8cf
        Raise:
            InvalidInputException: when an input is null.
        Return:
            The predicted numpy array
    """

    if x_train.shape[0] == 0 or x_train is None:
        raise NumericValueSignException

    if x_test.shape[0] == 0 or x_test is None:
        raise NumericValueSignException

    if y_train.shape[0] == 0 or y_train is None:
        raise NumericValueSignException

    if y_test.shape[0] == 0 or y_test is None:
        raise NumericValueSignException

    if len(list_of_convolutional_layers) <= 0:
        raise InvalidNumberOfConv2DLayer

    callback = tf.keras.callbacks.EarlyStopping(monitor="val_loss", patience=3)

    model = build_autoencoder_multichannel_with_skip_connection(
        input_shape=x_train.shape[1:],
        kernel_shape=(x_train.shape[-1], x_train.shape[-1]),
        list_of_convolutional_layers=list_of_convolutional_layers,
        dropout=dropout,
        pool_size=pool_size,
        up_sampling_factor=up_sampling_factor,
        output_filters=output_filters,
        output_kernel=output_kernel,
        last_activation=last_activation,
        data_augmentation=data_augmentation,
        data_augmentation_params_crop=data_augmentation_params_crop,
        data_augmentation_params_rotation=data_augmentation_params_rotation,
        regularization=regularization,
    )

    model.compile(
        optimizer=SGD(learning_rate=0.008, momentum=0.9),
        loss=dice_loss_uncertain if is_uncertainty else dice_loss,
    )

    model.fit(
        x_train, y_train, validation_data=(x_test, y_test), batch_size=batch_size, epochs=epochs, callbacks=[callback]
    )

    prediction = model.predict(x_test, verbose=1)
    return prediction<|MERGE_RESOLUTION|>--- conflicted
+++ resolved
@@ -412,25 +412,15 @@
             list_of_convolutional_layers: how many convolutional layer suggestion -> [32, 64, 128, 256],
             dropout: This is the dropout rate assigned. It is used to randomly remove some predictions.
             pool_size: The size of the max pooling layer.
-<<<<<<< HEAD
             up_sampling_factor: the decoder upsampling factor to enlarge the features layer by layer.
             output_filters: the number of filters of the output.
             output_kernel: the dimension of the output.
-            last_activation: last activation sigmoid by default.
+            last_activation: last activation, sigmoid by default.
             data_augmentation: if you want to include data augmentation right before the input layer.
-            data_augmentation_params_crop: if data augmentation is True fill this value.
-            data_augmentation_params_rotation: if data augmentation is True fill this value.
+            data_augmentation_params_crop: if data augmentation is True fill this value (crop range).
+            data_augmentation_params_rotation: if data augmentation is True fill this value (rotation range).
             regularization: type of regularization for each layer.
-=======
-            up_sampling_factor: the decoder need up sampling factor to enlarge the features layer by layer.
-            output_filters: the number of output nodes.
-            output_kernel: the dimension of the output, it should be the same of the input.
-            last_activation: last activation sigmoid by default.
-            data_augmentation: if you want to include data augmentation right before the input layer.
-            data_augmentation_params_crop: if data augmentation is true fill this value (crop range).
-            data_augmentation_params_rotation: if data augmentation is true fill this value (rotation range).
-            regularization: type of regularization for each layer. (L1, L2, L1L2, or None).
->>>>>>> f73ec8cf
+
         Raise:
             InvalidInputException: when an input is null.
         Return:
